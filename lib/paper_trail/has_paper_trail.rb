--- conflicted
+++ resolved
@@ -10,28 +10,6 @@
       # the model is available in the `versions` association.
       #
       # Options:
-<<<<<<< HEAD
-      # :on           the events to track (optional; defaults to all of them).  Set to an array of
-      #               `:create`, `:update`, `:destroy` as desired.
-      # :class_name   the name of a custom Version class.  This class should inherit from `PaperTrail::Version`.
-      # :ignore       an array of attributes for which a new `Version` will not be created if only they change.
-      #               it can also accept a Hash as an argument where the key is the attribute to ignore (a `String` or `Symbol`),
-      #               which will only be ignored if the value is a `Proc` which returns truthily.
-      # :if, :unless  Procs that allow to specify conditions when to save versions for an object
-      # :only         inverse of `ignore` - a new `Version` will be created only for these attributes if supplied
-      #               it can also accept a Hash as an argument where the key is the attribute to track (a `String` or `Symbol`),
-      #               which will only be counted if the value is a `Proc` which returns truthily.
-      # :skip         fields to ignore completely.  As with `ignore`, updates to these fields will not create
-      #               a new `Version`.  In addition, these fields will not be included in the serialized versions
-      #               of the object whenever a new `Version` is created.
-      # :meta         a hash of extra data to store.  You must add a column to the `versions` table for each key.
-      #               Values are objects or procs (which are called with `self`, i.e. the model with the paper
-      #               trail).  See `PaperTrail::Controller.info_for_paper_trail` for how to store data from
-      #               the controller.
-      # :versions     the name to use for the versions association.  Default is `:versions`.
-      # :version      the name to use for the method which returns the version the instance was reified from.
-      #               Default is `:version`.
-=======
       # :on            the events to track (optional; defaults to all of them).  Set to an array of
       #                `:create`, `:update`, `:destroy` as desired.
       # :class_name    the name of a custom Version class.  This class should inherit from `PaperTrail::Version`.
@@ -54,7 +32,6 @@
       #                Default is `:version`.
       # :save_changes  whether or not to save changes to the object_changes column if it exists. Default is true
       #
->>>>>>> c665a519
       def has_paper_trail(options = {})
         # Lazily include the instance methods so we don't clutter up
         # any more ActiveRecord models than we have to.
@@ -295,11 +272,7 @@
         current_time = current_time_from_proper_timezone
 
         attributes.each { |column| write_attribute(column, current_time) }
-<<<<<<< HEAD
         # ensure a version is written even if the `:on` collection is empty
-=======
-        # ensure a version is written even if the
->>>>>>> c665a519
         record_update(true) if paper_trail_options[:on] == []
         save!
       end
