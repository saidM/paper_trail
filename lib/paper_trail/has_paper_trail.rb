--- conflicted
+++ resolved
@@ -57,7 +57,7 @@
         class_attribute :versions_association_name
         self.versions_association_name = options[:versions] || :versions
 
-        attr_accessor :custom_event
+        attr_accessor :paper_trail_event
 
         has_many self.versions_association_name,
                  :class_name => version_class_name,
@@ -191,9 +191,8 @@
 
       def record_create
         if switched_on?
-<<<<<<< HEAD
           data = {
-            :event     => 'create',
+            :event     => paper_trail_event || 'create',
             :whodunnit => PaperTrail.whodunnit
           }
 
@@ -202,16 +201,13 @@
           end
 
           send(self.class.versions_association_name).create merge_metadata(data)
-=======
-          send(self.class.versions_association_name).create merge_metadata(:event => custom_event || 'create', :whodunnit => PaperTrail.whodunnit)
->>>>>>> 03471956
         end
       end
 
       def record_update
         if switched_on? && changed_notably?
           data = {
-            :event     => custom_event || 'update',
+            :event     => paper_trail_event || 'update',
             :object    => object_to_string(item_before_change),
             :whodunnit => PaperTrail.whodunnit
           }
@@ -234,7 +230,7 @@
         if switched_on? and not new_record?
           version_class.create merge_metadata(:item_id   => self.id,
                                               :item_type => self.class.base_class.name,
-                                              :event     => custom_event || 'destroy',
+                                              :event     => paper_trail_event || 'destroy',
                                               :object    => object_to_string(item_before_change),
                                               :whodunnit => PaperTrail.whodunnit)
         end
