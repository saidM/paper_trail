# Changelog

This project follows [semver 2.0.0](http://semver.org/spec/v2.0.0.html) and the
recommendations of [keepachangelog.com](http://keepachangelog.com/).

## Unreleased

### Breaking Changes

- None

### Added

- None

### Fixed

<<<<<<< HEAD
- None
=======
- [#1184](https://github.com/paper-trail-gem/paper_trail/pull/1184) -
  No need to calculate previous values of skipped attributes

- [#1188](https://github.com/paper-trail-gem/paper_trail/pull/1188) -
  Optimized the memory allocations during the building of every particular
  Version object. That can help a lot for heavy bulk processing.
  In additional we advise to use `json[b]` DB types for `object`
  and `object_changes` Version columns, in order to reach best possible
  RAM performance.
>>>>>>> 43dca0bc

## 10.2.0 (2019-01-31)

### Breaking Changes

- None

### Added

- Support ruby 2.6.0
- [#1182](https://github.com/paper-trail-gem/paper_trail/pull/1182) -
  Support rails 6.0.0.beta1

### Fixed

- [#1177](https://github.com/paper-trail-gem/paper_trail/pull/1177) -
  Do not store ignored and skipped attributes in `object_changes` on destroy.

### Deprecated

- [#1176](https://github.com/paper-trail-gem/paper_trail/pull/1176) -
  `config.paper_trail.enabled`

## 10.1.0 (2018-12-04)

### Breaking Changes

- None

### Deprecated

- [#1158](https://github.com/paper-trail-gem/paper_trail/pull/1158) - Passing
  association name as `versions:` option or Version class name as `class_name:`
  options directly to `has_paper_trail`. Use `has_paper_trail versions: {name:
  :my_name, class_name: "MyVersionModel"}` instead.

### Added

- [#1166](https://github.com/paper-trail-gem/paper_trail/pull/1166) -
  New global option `has_paper_trail_defaults`, defaults for `has_paper_trail`
- [#1158](https://github.com/paper-trail-gem/paper_trail/pull/1158) — Add the
  ability to pass options, such as `scope` or `extend:` to the `has_many
  :versions` association macro.
- [#1172](https://github.com/paper-trail-gem/paper_trail/pull/1172) -
  Support rails 6.0.0.alpha

### Fixed

- None

## 10.0.1 (2018-09-01)

### Breaking Changes

- None

### Added

- None

### Fixed

- [#1150](https://github.com/paper-trail-gem/paper_trail/pull/1150) - When PT-AT
  is not loaded, and someone sets `track_associations = false`, it should
  `warn`, not `raise`.

## 10.0.0 (2018-09-01)

PT 10 tackles some tough issues that required breaking changes. We fixed a
rare issue with STI, and saved major disk space in databases with tens
of millions of version records. Special thanks to @lorint and @seanlinsley,
respectively.

### Breaking changes affecting most people

- [#1132](https://github.com/paper-trail-gem/paper_trail/pull/1132) - Removed a
  dozen methods deprecated in PT 9. Make sure you've addressed all deprecation
  warnings before upgrading.

### Breaking changes affecting fewer people

- [db9c392d](https://github.com/paper-trail-gem/paper_trail/commit/db9c392d) -
  `paper_trail-association_tracking` is no longer a runtime dependency. If you
  use it (`track_associations = true`) you must now add it to your own `Gemfile`.
  See also [PT-AT #7](https://github.com/westonganger/paper_trail-association_tracking/issues/7)
- [#1130](https://github.com/paper-trail-gem/paper_trail/pull/1130) -
  Removed `save_changes`. For those wanting to save space, it's more effective
  to drop the `object` column. If you need ultimate control over the
  `object_changes` column, you can write your own `object_changes_adapter`.

### Breaking changes most people won't care about

- [#1121](https://github.com/paper-trail-gem/paper_trail/issues/1121) -
  `touch` now always inserts `null` in `object_changes`.
- [#1123](https://github.com/paper-trail-gem/paper_trail/pull/1123) -
  `object_changes` is now populated on destroy in order to make
  `where_object_changes` usable when you've dropped the `object` column.
  Sean is working on an optional backport migration and will post about it in
  [#1099](https://github.com/paper-trail-gem/paper_trail/issues/1099) when
  he's done.

### Added

- [#1099](https://github.com/paper-trail-gem/paper_trail/issues/1099) -
  Ability to save ~50% storage space by making the `object` column optional.
  Note that this disables `reify` and `where_object`.

### Fixed

- [#594](https://github.com/paper-trail-gem/paper_trail/issues/594) -
  A rare issue with reification of STI subclasses, affecting only PT-AT users
  who have a model with mutliple associations, whose foreign keys are named the
  same, and whose foreign models are STI with the same parent class. This fix
  requires a schema change. See [docs section 4.b.1 The optional `item_subtype`
  column](https://github.com/paper-trail-gem/paper_trail#4b-associations) for
  instructions.

## 9.2.0 (2018-06-09)

### Breaking Changes

- None

### Added

- [#1070](https://github.com/paper-trail-gem/paper_trail/issues/1070) -
  The experimental associations tracking feature has been moved to a separate
  gem, [paper_trail-association_tracking](https://github.com/westonganger/paper_trail-association_tracking). PT will,
  for now, have a runtime dependency on this new gem. So, assuming the gem
  extraction goes well, no breaking changes are anticipated.
- [#1093](https://github.com/paper-trail-gem/paper_trail/pull/1093) -
  `PaperTrail.config.object_changes_adapter` - Expert users can write their own
  adapter to control how the changes for each version are stored in the
  object_changes column. An example of this implementation using the hashdiff
  gem can be found here:
  [paper_trail-hashdiff](https://github.com/hashwin/paper_trail-hashdiff)

### Fixed

- None

## 9.1.1 (2018-05-30)

### Breaking Changes

- None

### Added

- None

### Fixed

- [#1098](https://github.com/paper-trail-gem/paper_trail/pull/1098) - Fix
  regression in 9.1.0 re: generator `--with-associations`

## 9.1.0 (2018-05-23)

### Breaking Changes

- None

### Added

- [#1091](https://github.com/paper-trail-gem/paper_trail/pull/1091) -
  `PaperTrail.config.association_reify_error_behaviour` - For users of the
  experimental association tracking feature. Starting with PT 9.0.0, reification
  of `has_one` associations is stricter. This option gives users some choices
  for how to handle the `PaperTrail::Reifiers::HasOne::FoundMoreThanOne` error
  introduced in PT 9. See README section 4.b.1. "Known Issues" for more details.

### Fixed

- None

## 9.0.2 (2018-05-14)

### Breaking Changes

- None

### Added

- None

### Fixed

- [#1084](https://github.com/paper-trail-gem/paper_trail/pull/1084)
  The `touch` callback (added in 9.0.0) now inserts the correct value into
  the `versions.object` column.

### Other

- Stop testing against rails 5.0, which reached EoL on 2018-04-15, when 5.2
  was released, per the [rails maintenance
  policy](http://guides.rubyonrails.org/maintenance_policy.html)

## 9.0.1 (2018-04-23)

### Breaking Changes

- None

### Added

- [#1076](https://github.com/paper-trail-gem/paper_trail/issues/1076)
  Add `save_with_version`, a replacement for deprecated method
  `touch_with_version`. Not exactly the same, it's a save, not a touch.
- [#1074](https://github.com/paper-trail-gem/paper_trail/pull/1074)
  `PaperTrail.request do ... end` now returns the value the given block.

### Fixed

- None

## 9.0.0 (2018-03-26)

### Breaking Changes, Major

- [#1063](https://github.com/paper-trail-gem/paper_trail/pull/1063) - `touch` will now
  create a version. This can be configured with the `:on` option. See
  documentation section 2.a. "Choosing Lifecycle Events To Monitor".
- Drop support for ruby 2.2, [whose EoL is the end of March,
  2018](https://www.ruby-lang.org/en/news/2017/09/14/ruby-2-2-8-released/)
- PaperTrail now uses `frozen_string_literal`, so you should assume that all
  strings it returns are frozen.
- Using `where_object_changes` to read YAML from a text column will now raise
  error, was deprecated in 8.1.0.

### Breaking Changes, Minor

- Removed deprecated `Version#originator`, use `#paper_trail_originator`
- Using paper_trail.on_destroy(:after) with ActiveRecord's
  belongs_to_required_by_default will produce an error instead of a warning.
- Removed the `warn_about_not_setting_whodunnit` controller method. This will
  only be a problem for you if you are skipping it, eg.
  `skip_after_action :warn_about_not_setting_whodunnit`, which few people did.

### Deprecated

- [#1063](https://github.com/paper-trail-gem/paper_trail/pull/1063) -
  `paper_trail.touch_with_version` is deprecated in favor of `touch`.
- [#1033](https://github.com/paper-trail-gem/paper_trail/pull/1033) - Request variables
  are now set using eg. `PaperTrail.request.whodunnit=` and the old way,
  `PaperTrail.whodunnit=` is deprecated.

### Added

- [#1067](https://github.com/paper-trail-gem/paper_trail/pull/1033) -
  Add support to Rails 5.2.
- [#1033](https://github.com/paper-trail-gem/paper_trail/pull/1033) -
  Set request variables temporarily using a block, eg.
  `PaperTrail.request(whodunnit: 'Jared') do .. end`
- [#1037](https://github.com/paper-trail-gem/paper_trail/pull/1037) Add `paper_trail.update_columns`
- [#961](https://github.com/paper-trail-gem/paper_trail/issues/961) - Instead of
  crashing when misconfigured Custom Version Classes are used, an error will be
  raised earlier, with a much more helpful message.
- Failing to set PaperTrail.config.track_associations will no longer produce
  a warning. The default (false) will remain the same.

### Fixed

- [#1051](https://github.com/paper-trail-gem/paper_trail/issues/1051) - `touch_with_version`
  should always create a version, regardles of the `:only` option
- [#1047](https://github.com/paper-trail-gem/paper_trail/issues/1047) - A rare issue
  where `touch_with_version` saved less data than expected, but only when the
  update callback was not installed, eg. `has_paper_trail(on: [])`
- [#1042](https://github.com/paper-trail-gem/paper_trail/issues/1042) - A rare issue
  with load order when using PT outside of rails
- [#594](https://github.com/paper-trail-gem/paper_trail/issues/594) - Improved the
  error message for a very rare issue in the experimental association tracking
  feature involving two has_one associations, referencing STI models with the
  same base class, and the same foreign_key.

## 8.1.2 (2017-12-22)

### Breaking Changes

- None

### Added

- None

### Fixed

- [#1028](https://github.com/paper-trail-gem/paper_trail/pull/1028) Reifying
  associations will now use `base_class` name instead of class name
  to reify STI models corrrectly.

## 8.1.1 (2017-12-10)

### Breaking Changes

- None

### Added

- None

### Fixed

- [#1018](https://github.com/paper-trail-gem/paper_trail/pull/1018)
  Serializing postgres arrays

## 8.1.0 (2017-11-30)

### Breaking Changes

- None

### Added

- [#997](https://github.com/paper-trail-gem/paper_trail/pull/997)
  Deprecate `where_object_changes` when reading YAML from a text column

### Fixed

- [#1009](https://github.com/paper-trail-gem/paper_trail/pull/1009)
  End generated `config/initializers/paper_trail.rb` with newline.

## 8.0.1 (2017-10-25)

### Breaking Changes

- None

### Added

- None

### Fixed

- [#1003](https://github.com/paper-trail-gem/paper_trail/pull/1003) - Warn when PT
  cannot be loaded because rails is not loaded yet.

## 8.0.0 (2017-10-04)

### Breaking Changes

- Drop support for rails 4.0 and 4.1, whose EoL was
  [2016-06-30](http://weblog.rubyonrails.org/2016/6/30/Rails-5-0-final/)
- Drop support for ruby 2.1, whose EoL was [2017-04-01](http://bit.ly/2ppWDYa)
- [#803](https://github.com/paper-trail-gem/paper_trail/issues/803) -
  where_object_changes no longer supports reading json from a text column

### Added

- None

### Fixed

- [#996](https://github.com/paper-trail-gem/paper_trail/pull/996) - Incorrect
  item_type in association reification query

## 7.1.3 (2017-09-19)

### Breaking Changes

- None

### Added

- None

### Fixed

- [#988](https://github.com/paper-trail-gem/paper_trail/pull/988) - Fix ActiveRecord
  version check in `VersionConcern` for Rails 4.0

## 7.1.2 (2017-08-30)

### Breaking Changes

- None

### Added

- None

### Fixed

- [#985](https://github.com/paper-trail-gem/paper_trail/pull/985) - Fix RecordInvalid
  error on nil item association when belongs_to_required_by_default is enabled.
## 7.1.1 (2017-08-18)

### Breaking Changes

- None

### Added

- None

### Fixed

- Stop including unnecessary files in released gem. Reduces .gem file size
  from 100K to 30K.
- [#984](https://github.com/paper-trail-gem/paper_trail/pull/984) - Fix NameError
  suspected to be caused by autoload race condition.

## 7.1.0 (2017-07-09)

### Breaking Changes

- None

### Added

- [#803](https://github.com/paper-trail-gem/paper_trail/issues/803)
  Deprecate `where_object_changes` when reading json from a text column
- [#976](https://github.com/paper-trail-gem/paper_trail/pull/976)
  `PaperTrail.whodunnit` accepts a `Proc`

### Fixed

- None

## 7.0.3 (2017-06-01)

### Breaking Changes

- None

### Added

- None

### Fixed

- [#959](https://github.com/paper-trail-gem/paper_trail/pull/959) -
  Add migration version (eg. `[5.1]`) to all migration generators.

## 7.0.2 (2017-04-26)

### Breaking Changes

- None

### Added

- [#932](https://github.com/paper-trail-gem/paper_trail/pull/932) -
  `PaperTrail.whodunnit` now accepts a block.

### Fixed

- [#956](https://github.com/paper-trail-gem/paper_trail/pull/956) -
  Fix ActiveRecord >= 5.1 version check

## 7.0.1 (2017-04-10)

### Breaking Changes

- None

### Added

- Generate cleaner migrations for databases other than MySQL

### Fixed

- [#949](https://github.com/paper-trail-gem/paper_trail/issues/949) - Inherit from the
  new versioned migration class, e.g. `ActiveRecord::Migration[5.1]`

## 7.0.0 (2017-04-01)

### Breaking Changes

- Drop support for ruby 1.9.3, whose EOL was 2015-02-23
- Drop support for ruby 2.0.0, whose EOL was 2016-02-24
- Remove deprecated config methods:
  - PaperTrail.serialized_attributes?
  - PaperTrail.config.serialized_attributes
  - PaperTrail.config.serialized_attributes=
- Sinatra integration moved to
  [paper_trail-sinatra](https://github.com/jaredbeck/paper_trail-sinatra) gem

### Added

- `PaperTrail.gem_version` returns a `Gem::Version`, nice for comparisons.

### Fixed

- [#925](https://github.com/paper-trail-gem/paper_trail/pull/925) - Update RSpec
  matchers to work with custom version association names
- [#929](https://github.com/paper-trail-gem/paper_trail/pull/929) -
  Fix error calling private method in rails 4.0
- [#938](https://github.com/paper-trail-gem/paper_trail/pull/938) - Fix bug where
  non-standard foreign key names broke belongs_to associations
- [#940](https://github.com/paper-trail-gem/paper_trail/pull/940) - When destroying
  versions to stay under version_limit, don't rely on the database to
  implicitly return the versions in the right order

## 6.0.2 (2016-12-13)

### Breaking Changes

- None

### Added

- None

### Fixed

- `88e513f` - Surprise argument modification bug in `where_object_changes`
- `c7efd62` - Column type-detection bug in `where_object_changes`
- [#905](https://github.com/paper-trail-gem/paper_trail/pull/905) - Only invoke
  `logger.warn` if `logger` instance exists

### Code Quality

- Improve Metrics/AbcSize from 30 to 22
- Improve Metrics/PerceivedComplexity from 10 to 9

## 6.0.1 (2016-12-04)

### Breaking Changes

- None

### Added

- None

### Fixed

- Remove rails 3 features that are no longer supported, most notably,
  `protected_attributes`.

## 6.0.0 (2016-12-03)

Now with rails 5.1 support, and less model pollution! About 40 methods that were
polluting your models' namespaces have been removed, reducing the chances of a
name conflict with your methods.

### Breaking Changes

- [#898](https://github.com/paper-trail-gem/paper_trail/pull/898) - Dropped support
  for rails 3
- [#864](https://github.com/paper-trail-gem/paper_trail/pull/864) - The model methods
  deprecated in 5.2.0 have been removed. Use `paper_trail.x` instead of `x`.
- [#861](https://github.com/paper-trail-gem/paper_trail/pull/861) - `timestamp_field=`
  removed without replacement. It is no longer configurable. The
  timestamp field in the `versions` table must now be named `created_at`.

### Deprecated

- None

### Added

- [#900](https://github.com/paper-trail-gem/paper_trail/pull/900/files) -
  Support for rails 5.1
- [#881](https://github.com/paper-trail-gem/paper_trail/pull/881) - Add RSpec matcher
  `have_a_version_with_changes` for easier testing.

### Fixed

- None

## 5.2.3 (2016-11-29)

### Breaking Changes

- None

### Deprecated

- None

### Added

- None

### Fixed

- [#889](https://github.com/paper-trail-gem/paper_trail/pull/889) -
  Fix warning message in instances when a version can't be persisted due to validation errors.
- [#868](https://github.com/paper-trail-gem/paper_trail/pull/868)
  Fix usage of find_by_id when primary key is not id, affecting reifying certain records.


## 5.2.2 (2016-09-08)

### Breaking Changes

- None

### Deprecated

- [#863](https://github.com/paper-trail-gem/paper_trail/pull/863) -
  PaperTrail.timestamp_field= deprecated without replacement.
  See [#861](https://github.com/paper-trail-gem/paper_trail/pull/861) for discussion.

### Added

- None

### Fixed

- None

## 5.2.1 (2016-09-02)

### Breaking Changes

- None

### Deprecated

- None

### Added

- None

### Fixed

- [#857](https://github.com/paper-trail-gem/paper_trail/pull/857) -
  Fix deserialization of enums written by PT 4.
- [#798](https://github.com/paper-trail-gem/paper_trail/issues/798) -
  Fix a rare bug with serialization of enums in rails 4.2 only when
  using `touch_with_version`.

## 5.2.0 (2016-06-27)

### Breaking Changes

- None

### Deprecated

- [#719](https://github.com/paper-trail-gem/paper_trail/pull/719) -
  The majority of model methods. Use paper_trail.x instead of x. Why? Your
  models are a crowded namespace, and we want to get out of your way!

### Added

- None

### Fixed

- None

## 5.1.1 (2016-05-31)

### Breaking Changes

- None

### Added

- None

### Fixed

- [#813](https://github.com/paper-trail-gem/paper_trail/pull/813) -
  Warning for paper_trail_on_destroy(:after) for pre-releases of AR 5
- [#651](https://github.com/paper-trail-gem/paper_trail/issues/651) -
  Bug with installing PT on MySQL <= 5.6

## 5.1.0 (2016-05-20)

### Breaking Changes

- None

### Added

- [#809](https://github.com/paper-trail-gem/paper_trail/pull/809) -
  Print warning if version cannot be saved.

### Fixed

- [#812](https://github.com/paper-trail-gem/paper_trail/pull/812) -
  Issue with saving HABTM associated objects using accepts_nested_attributes_for
- [#811](https://github.com/paper-trail-gem/paper_trail/pull/811) -
  Avoid unnecessary query in #record_destroy
- Improvements to documentation

## 5.0.1 (2016-05-04)

### Breaking Changes

- None

### Added

- None

### Fixed

- [#791](https://github.com/paper-trail-gem/paper_trail/issues/791) -
  A rare issue in applications that override `warn`.
- [#789](https://github.com/paper-trail-gem/paper_trail/issues/789) -
  A potentially common issue, in applications with initializers that use
  versioned models.

## 5.0.0 (2016-05-02)

### Breaking Changes

- [#758](https://github.com/paper-trail-gem/paper_trail/pull/758) -
  `PaperTrail.config.track_associations` getter method removed,
  use `track_associations?` instead.
- [#740](https://github.com/paper-trail-gem/paper_trail/issues/740) -
  `PaperTrail.config.track_associations?` now defaults to false
- [#723](https://github.com/paper-trail-gem/paper_trail/pull/723) -
  `PaperTrail.enabled=` now affects all threads
- [#556](https://github.com/paper-trail-gem/paper_trail/pull/556) /
  [#301](https://github.com/paper-trail-gem/paper_trail/issues/301) -
  If you are tracking who is responsible for changes with `whodunnit`, be aware
  that PaperTrail no longer adds the `set_paper_trail_whodunnit` before_action
  for you. Please add this before_action to your ApplicationController to
  continue recording whodunnit. See the readme for an example.
- [#683](https://github.com/paper-trail-gem/paper_trail/pull/683) /
  [#682](https://github.com/paper-trail-gem/paper_trail/issues/682) -
  Destroy callback default changed to :before to accommodate ActiveRecord 5
  option `belongs_to_required_by_default` and new Rails 5 default.

### Added

- [#771](https://github.com/paper-trail-gem/paper_trail/pull/771) -
  Added support for has_and_belongs_to_many associations
- [#741](https://github.com/paper-trail-gem/paper_trail/issues/741) /
  [#681](https://github.com/paper-trail-gem/paper_trail/pull/681)
  MySQL unicode support in migration generator
- [#689](https://github.com/paper-trail-gem/paper_trail/pull/689) -
  Rails 5 compatibility
- Added a rails config option: `config.paper_trail.enabled`
- [#503](https://github.com/paper-trail-gem/paper_trail/pull/730) -
  Support for reifying belongs_to associations.

### Fixed

- [#777](https://github.com/paper-trail-gem/paper_trail/issues/777) -
  Support HMT associations with `:source` option.
- [#738](https://github.com/paper-trail-gem/paper_trail/issues/738) -
  Rare bug where a non-versioned STI parent caused `changeset` to
  return an empty hash.
- [#731](https://github.com/paper-trail-gem/paper_trail/pull/731) -
  Map enums to database values before storing in `object_changes` column.
- [#715](https://github.com/paper-trail-gem/paper_trail/issues/715) -
  Optimize post-rollback association reset.
- [#701](https://github.com/paper-trail-gem/paper_trail/pull/701) /
  [#699](https://github.com/paper-trail-gem/paper_trail/issues/699) -
  Cleaning old versions explicitly preserves the most recent
  versions instead of relying on database result ordering.
- [#635](https://github.com/paper-trail-gem/paper_trail/issues/635) -
  A bug where it was not possible to disable PT when using a multi-threaded
  webserver.
- [#584](https://github.com/paper-trail-gem/paper_trail/issues/584) -
  Fixed deprecation warning for Active Record after_callback / after_commit

## 4.2.0 (2016-05-31)

### Breaking Changes

- None

### Added

- [#808](https://github.com/paper-trail-gem/paper_trail/pull/808) -
  Warn when destroy callback is set to :after with ActiveRecord 5
  option `belongs_to_required_by_default` set to `true`.

### Fixed

- None

## 4.1.0 (2016-01-30)

### Known Issues

- Version changesets now store ENUM values incorrectly (as nulls). Previously the values were stored as strings. This only affects Rails 4, not Rails 5. See [#926](https://github.com/paper-trail-gem/paper_trail/pull/926)

### Breaking Changes

- None

### Added

- A way to control the order of AR callbacks.
  [#614](https://github.com/paper-trail-gem/paper_trail/pull/614)
- Added `unversioned_attributes` option to `reify`.
  [#579](https://github.com/paper-trail-gem/paper_trail/pull/579)

### Fixed

- None

## 4.0.2 (2016-01-19)

### Breaking Changes

- None

### Added

- None

### Fixed

- [#696](https://github.com/paper-trail-gem/paper_trail/issues/696) /
  [#697](https://github.com/paper-trail-gem/paper_trail/pull/697)
  Bind JSON query parameters in `where_object` and `where_object_changes`.

## 4.0.1 (2015-12-14)

### Breaking Changes

- None

### Added

- None

### Fixed

- [#636](https://github.com/paper-trail-gem/paper_trail/issues/636) -
  Should compile assets without a db connection
- [#589](https://github.com/paper-trail-gem/paper_trail/pull/589) /
  [#588](https://github.com/paper-trail-gem/paper_trail/issues/588) -
  Fixes timestamp for "create" versions

## 4.0.0 (2015-07-30)

This major release adds JSON column support in PostgreSQL, limited support for
versioning associations, various new configuration options, and a year's worth
of bug fixes. Thanks to everyone who helped test the two betas and two release
candidates.

### Breaking Changes

- Using a Rails initializer to reopen PaperTrail::Version or otherwise extend
  PaperTrail is no longer recommended. An alternative is described in the
  readme. See https://github.com/paper-trail-gem/paper_trail/pull/557 and
  https://github.com/paper-trail-gem/paper_trail/pull/492.
- If you depend on the `RSpec` or `Cucumber` helpers, you must
  [require them in your test helper](https://github.com/paper-trail-gem/paper_trail#testing).
- [#566](https://github.com/paper-trail-gem/paper_trail/pull/566) - Removed deprecated
  methods `paper_trail_on` and `paper_trail_off`. Use `paper_trail_on!` and
  `paper_trail_off!` instead.
- [#458](https://github.com/paper-trail-gem/paper_trail/pull/458) - Version metadata
  (the `:meta` option) from AR attributes for `create` events will now save the
  current value instead of `nil`.
- [#391](https://github.com/paper-trail-gem/paper_trail/issues/391) - `object_changes`
  value should dump to `YAML` as a normal `Hash` instead of an
  `ActiveSupport::HashWithIndifferentAccess`.
- [#375](https://github.com/paper-trail-gem/paper_trail/pull/375) /
  [#374](https://github.com/paper-trail-gem/paper_trail/issues/374) /
  [#354](https://github.com/paper-trail-gem/paper_trail/issues/354) /
  [#131](https://github.com/paper-trail-gem/paper_trail/issues/131) -
  Versions are now saved with an `after_` callback, instead of a `before_`
  callback. This ensures that the timestamp field for a version matches the
  corresponding timestamp in the model.
- `3da1f104` - `PaperTrail.config` and `PaperTrail.configure` are now
  identical: both return the `PaperTrail::Config` instance and also
  yield it if a block is provided.

### Added

- [#525](https://github.com/paper-trail-gem/paper_trail/issues/525) /
  [#512](https://github.com/paper-trail-gem/paper_trail/pull/512) -
  Support for virtual accessors and redefined setter and getter methods.
- [#518](https://github.com/paper-trail-gem/paper_trail/pull/518) - Support for
  querying against PostgreSQL's
  [`JSON` and `JSONB` column types](http://www.postgresql.org/docs/9.4/static/datatype-json.html)
  via `PaperTrail::VersionConcern#where_object` and
  `PaperTrail::VersionConcern#where_object_changes`
- [#507](https://github.com/paper-trail-gem/paper_trail/pull/507) -
  New option: `:save_changes` controls whether or not to save changes to the
  `object_changes` column (if it exists).
- [#500](https://github.com/paper-trail-gem/paper_trail/pull/500) - Support for
  passing an empty array to the `on` option (`on: []`) to disable all
  automatic versioning.
- [#494](https://github.com/paper-trail-gem/paper_trail/issues/494) - The install
  generator will warn the user if the migration they are attempting to
  generate already exists.
- [#484](https://github.com/paper-trail-gem/paper_trail/pull/484) - Support for
  [PostgreSQL's `JSONB` Type](http://www.postgresql.org/docs/9.4/static/datatype-json.html)
  for storing `object` and `object_changes`.
- [#439](https://github.com/paper-trail-gem/paper_trail/pull/439) /
  [#12](https://github.com/paper-trail-gem/paper_trail/issues/12) -
  Support for versioning associations (has many, has one, etc.) one level deep.
- [#420](https://github.com/paper-trail-gem/paper_trail/issues/420) - Add
  `VersionConcern#where_object_changes` instance method; acts as a helper for
  querying against the `object_changes` column in versions table.
- [#416](https://github.com/paper-trail-gem/paper_trail/issues/416) - Added a
  `config` option for enabling/disabling utilization of
  `serialized_attributes` for `ActiveRecord`, necessary because
  `serialized_attributes` has been deprecated in `ActiveRecord` version `4.2`
  and will be removed in version `5.0`
- [#399](https://github.com/paper-trail-gem/paper_trail/pull/399) - Add `:dup`
  argument for options hash to `reify` which forces a new model instance.
- [#394](https://github.com/paper-trail-gem/paper_trail/pull/394) - Add RSpec matcher
  `have_a_version_with` for easier testing.
- [#347](https://github.com/paper-trail-gem/paper_trail/pull/347) - Autoload
  `ActiveRecord` models in via a `Rails::Engine` when the gem is used with
  `Rails`.

### Fixed

- [#563](https://github.com/paper-trail-gem/paper_trail/pull/563) - Fixed a bug in
  `touch_with_version` so that it will still create a version even when the
  `on` option is, e.g. `[:create]`.
- [#541](https://github.com/paper-trail-gem/paper_trail/pull/541) -
  `PaperTrail.config.enabled` should be Thread Safe
- [#451](https://github.com/paper-trail-gem/paper_trail/issues/451) - Fix `reify`
  method in context of model where the base class has a default scope, and the
  live instance is not scoped within that default scope.
- [#440](https://github.com/paper-trail-gem/paper_trail/pull/440) - `versions`
  association should clear/reload after a transaction rollback.
- [#438](https://github.com/paper-trail-gem/paper_trail/issues/438) -
  `ModelKlass.paper_trail_enabled_for_model?` should return `false` if
  `has_paper_trail` has not been declared on the class.
- [#404](https://github.com/paper-trail-gem/paper_trail/issues/404) /
  [#428](https://github.com/paper-trail-gem/paper_trail/issues/428) -
  `model_instance.dup` does not need to be invoked when examining what the
  instance looked like before changes were persisted, which avoids issues if a
  3rd party has overriden the `dup` behavior. Also fixes errors occuring when
  a user attempts to update the inheritance column on an STI model instance in
  `ActiveRecord` 4.1.x
- [#427](https://github.com/paper-trail-gem/paper_trail/pull/427) - Fix `reify`
  method in context of model where a column has been removed.
- [#414](https://github.com/paper-trail-gem/paper_trail/issues/414) - Fix
  functionality `ignore` argument to `has_paper_trail` in `ActiveRecord` 4.
- [#413](https://github.com/paper-trail-gem/paper_trail/issues/413) - Utilize
  [RequestStore](https://github.com/steveklabnik/request_store) to ensure that
  the `PaperTrail.whodunnit` is set in a thread safe manner within Rails and
  Sinatra.
- [#381](https://github.com/paper-trail-gem/paper_trail/issues/381) - Fix `irb`
  warning: `can't alias context from irb_context`. `Rspec` and `Cucumber`
  helpers should not be loaded by default, regardless of whether those
  libraries are loaded.
- [#248](https://github.com/paper-trail-gem/paper_trail/issues/248) - In MySQL, to
  prevent truncation, generated migrations now use `longtext` instead of `text`.
- Methods handling serialized attributes should fallback to the currently set
  Serializer instead of always falling back to `PaperTrail::Serializers::YAML`.

### Deprecated

- [#479](https://github.com/paper-trail-gem/paper_trail/issues/479) - Deprecated
  `originator` method, use `paper_trail_originator`.

## 3.0.9

  - [#479](https://github.com/paper-trail-gem/paper_trail/issues/479) - Deprecated
    `originator` method in favor of `paper_trail_originator` Deprecation warning
    informs users that the `originator` of the methods will be removed in
    version `4.0`. (Backported from v4)
  - Updated deprecation warnings for `Model.paper_trail_on` and
    `Model.paper_trail_off` to have display correct version number the methods
    will be removed (`4.0`)

## 3.0.8

  - [#525](https://github.com/paper-trail-gem/paper_trail/issues/525) / [#512](https://github.com/paper-trail-gem/paper_trail/pull/512) -
    Support for virtual accessors and redefined setter and getter methods.

## 3.0.7

  - [#404](https://github.com/paper-trail-gem/paper_trail/issues/404) / [#428](https://github.com/paper-trail-gem/paper_trail/issues/428) -
    Fix errors occuring when a user attempts to update the inheritance column on an STI model instance in `ActiveRecord` 4.1.x

## 3.0.6

  - [#414](https://github.com/paper-trail-gem/paper_trail/issues/414) - Backport fix for `ignore` argument to `has_paper_trail` in
    `ActiveRecord` 4.

## 3.0.5

  - [#401](https://github.com/paper-trail-gem/paper_trail/issues/401) / [#406](https://github.com/paper-trail-gem/paper_trail/issues/406) -
    `PaperTrail::Version` class is not loaded via a `Rails::Engine`, even when the gem is used within Rails. This feature has
    will be re-introduced in version `4.0`.
  - [#398](https://github.com/paper-trail-gem/paper_trail/pull/398) - Only require the `RSpec` helper if `RSpec::Core` is required.

## 3.0.3
*This version was yanked from RubyGems and has been replaced by version `3.0.5`, which is almost identical, but does not eager load
in the `PaperTrail::Version` class through a `Rails::Engine` when the gem is used on Rails since it was causing issues for some users.*

  - [#386](https://github.com/paper-trail-gem/paper_trail/issues/386) - Fix eager loading of `versions` association with custom class name
    in `ActiveRecord` 4.1.
  - [#384](https://github.com/paper-trail-gem/paper_trail/issues/384) - Fix `VersionConcern#originator` instance method.
  - [#383](https://github.com/paper-trail-gem/paper_trail/pull/383) - Make gem compatible with `ActiveRecord::Enum` (available in `ActiveRecord` 4.1+).
  - [#380](https://github.com/paper-trail-gem/paper_trail/pull/380) / [#377](https://github.com/paper-trail-gem/paper_trail/issues/377) -
    Add `VersionConcern#where_object` instance method; acts as a helper for querying against the `object` column in versions table.
  - [#373](https://github.com/paper-trail-gem/paper_trail/pull/373) - Fix default sort order for the `versions` association in `ActiveRecord` 4.1.
  - [#372](https://github.com/paper-trail-gem/paper_trail/pull/372) - Use [Arel](https://github.com/rails/arel) for SQL construction.
  - [#365](https://github.com/paper-trail-gem/paper_trail/issues/365) - `VersionConcern#version_at` should return `nil` when receiving a timestamp
    that occured after the object was destroyed.
  - Expand `PaperTrail::VERSION` into a module, mimicking the form used by Rails to give it some additional modularity & versatility.
  - Fixed `VersionConcern#index` instance method so that it conforms to using the primary key for ordering when possible.

## 3.0.2

  - [#357](https://github.com/paper-trail-gem/paper_trail/issues/357) - If a `Version` instance is reified and then persisted at that state,
    it's timestamp attributes for update should still get `touch`ed.
  - [#351](https://github.com/paper-trail-gem/paper_trail/pull/351) / [#352](https://github.com/paper-trail-gem/paper_trail/pull/352) -
    `PaperTrail::Rails::Controller` should hook into all controller types, and should not get loaded unless `ActionController` is.
  - [#346](https://github.com/paper-trail-gem/paper_trail/pull/346) - `user_for_paper_trail` method should accommodate different types
    for return values from `current_user` method.
  - [#344](https://github.com/paper-trail-gem/paper_trail/pull/344) - Gem is now tested against `MySQL` and `PostgreSQL` in addition to `SQLite`.
  - [#317](https://github.com/paper-trail-gem/paper_trail/issues/317) / [#314](https://github.com/paper-trail-gem/paper_trail/issues/314) -
    `versions` should default to ordering via the primary key if it is an integer to avoid timestamp comparison issues.
  - `PaperTrail::Cleaner.clean_versions!` should group versions by `PaperTrail.timestamp_field` when deciding which ones to
    keep / destroy, instead of always grouping by the `created_at` field.
  - If a `Version` instance is reified and then persisted at that state, it's source version
    (`model_instance#version_association_name`, usually `model_instance#version`) will get cleared since persisting it causes it to
    become the live instance.
  - If `destroy` actions are tracked for a versioned model, invoking `destroy` on the model will cause the corresponding version that
    gets generated to be assigned as the source version (`model_instance#version_association_name`, usually `model_instance#version`).

## 3.0.1

  - [#340](https://github.com/paper-trail-gem/paper_trail/issues/340) - Prevent potential error encountered when using the `InstallGenerator`
    with Rails `4.1.0.rc1`.
  - [#334](https://github.com/paper-trail-gem/paper_trail/pull/334) - Add small-scope `whodunnit` method to `PaperTrail::Model::InstanceMethods`.
  - [#329](https://github.com/paper-trail-gem/paper_trail/issues/329) - Add `touch_with_version` method to `PaperTrail::Model::InstanceMethods`,
    to allow for generating a version while `touch`ing a model.
  - [#328](https://github.com/paper-trail-gem/paper_trail/pull/328) / [#326](https://github.com/paper-trail-gem/paper_trail/issues/326) /
    [#307](https://github.com/paper-trail-gem/paper_trail/issues/307) - `Model.paper_trail_enabled_for_model?` and
    `model_instance.without_versioning` is now thread-safe.
  - [#316](https://github.com/paper-trail-gem/paper_trail/issues/316) - `user_for_paper_trail` should default to `current_user.try(:id)`
    instead of `current_user` (if `current_user` is defined).
  - [#313](https://github.com/paper-trail-gem/paper_trail/pull/313) - Make the `Rails::Controller` helper compatible with
    `ActionController::API` for compatibility with the [`rails-api`](https://github.com/rails-api/rails-api) gem.
  - [#312](https://github.com/paper-trail-gem/paper_trail/issues/312) - Fix RSpec `with_versioning` class level helper method.
  - `model_instance.without_versioning` now yields the `model_instance`, enabling syntax like this:
    `model_instance.without_versioning { |obj| obj.update(:name => 'value') }`.
  - Deprecated `Model.paper_trail_on` and `Model.paper_trail_off` in favor of bang versions of the methods.
    Deprecation warning informs users that the non-bang versions of the methods will be removed in version `4.0`

## 3.0.0

  - [#305](https://github.com/paper-trail-gem/paper_trail/pull/305) - `PaperTrail::VERSION` should be loaded at runtime.
  - [#295](https://github.com/paper-trail-gem/paper_trail/issues/295) - Explicitly specify table name for version class when
    querying attributes. Prevents `AmbiguousColumn` errors on certain `JOIN` statements.
  - [#289](https://github.com/paper-trail-gem/paper_trail/pull/289) - Use `ActiveSupport::Concern` for implementation of base functionality on
    `PaperTrail::Version` class. Increases flexibility and makes it easier to use custom version classes with multiple `ActiveRecord` connections.
  - [#288](https://github.com/paper-trail-gem/paper_trail/issues/288) - Change all scope declarations to class methods on the `PaperTrail::Version`
    class. Fixes usability when `PaperTrail::Version.abstract_class? == true`.
  - [#287](https://github.com/paper-trail-gem/paper_trail/issues/287) - Support for
    [PostgreSQL's JSON Type](http://www.postgresql.org/docs/9.2/static/datatype-json.html) for storing `object` and `object_changes`.
  - [#281](https://github.com/paper-trail-gem/paper_trail/issues/281) - `Rails::Controller` helper will return `false` for the
    `paper_trail_enabled_for_controller` method if `PaperTrail.enabled? == false`.
  - [#280](https://github.com/paper-trail-gem/paper_trail/pull/280) - Don't track virtual timestamp attributes.
  - [#278](https://github.com/paper-trail-gem/paper_trail/issues/278) / [#272](https://github.com/paper-trail-gem/paper_trail/issues/272) -
    Make RSpec and Cucumber helpers usable with [Spork](https://github.com/sporkrb/spork) and [Zeus](https://github.com/burke/zeus).
  - [#273](https://github.com/paper-trail-gem/paper_trail/pull/273) - Make the `only` and `ignore` options accept `Hash` arguments;
    allows for conditional tracking.
  - [#264](https://github.com/paper-trail-gem/paper_trail/pull/264) - Allow unwrapped symbol to be passed in to the `on` option.
  - [#224](https://github.com/paper-trail-gem/paper_trail/issues/224)/[#236](https://github.com/paper-trail-gem/paper_trail/pull/236) -
    Fixed compatibility with [ActsAsTaggableOn](https://github.com/mbleigh/acts-as-taggable-on).
  - [#235](https://github.com/paper-trail-gem/paper_trail/pull/235) - Dropped unnecessary secondary sort on `versions` association.
  - [#216](https://github.com/paper-trail-gem/paper_trail/pull/216) - Added helper & extension for [RSpec](https://github.com/rspec/rspec),
    and helper for [Cucumber](http://cukes.info).
  - [#212](https://github.com/paper-trail-gem/paper_trail/pull/212) - Added `PaperTrail::Cleaner` module, useful for discarding draft versions.
  - [#207](https://github.com/paper-trail-gem/paper_trail/issues/207) - Versions for `'create'` events are now created with `create!` instead of
    `create` so that an exception gets raised if it is appropriate to do so.
  - [#199](https://github.com/paper-trail-gem/paper_trail/pull/199) - Rails 4 compatibility.
  - [#165](https://github.com/paper-trail-gem/paper_trail/pull/165) - Namespaced the `Version` class under the `PaperTrail` module.
  - [#119](https://github.com/paper-trail-gem/paper_trail/issues/119) - Support for [Sinatra](http://www.sinatrarb.com/); decoupled gem from `Rails`.
  - Renamed the default serializers from `PaperTrail::Serializers::Yaml` and `PaperTrail::Serializers::Json` to the capitalized forms,
    `PaperTrail::Serializers::YAML` and `PaperTrail::Serializers::JSON`.
  - Removed deprecated `set_whodunnit` method from Rails Controller scope.

## 2.7.2

  - [#228](https://github.com/paper-trail-gem/paper_trail/issues/228) - Refactored default `user_for_paper_trail` method implementation
    so that `current_user` only gets invoked if it is defined.
  - [#219](https://github.com/paper-trail-gem/paper_trail/pull/219) - Fixed issue where attributes stored with `nil` value might not get
    reified properly depending on the way the serializer worked.
  - [#213](https://github.com/paper-trail-gem/paper_trail/issues/213) - Added a `version_limit` option to the `PaperTrail::Config` options
    that can be used to restrict the number of versions PaperTrail will store per object instance.
  - [#187](https://github.com/paper-trail-gem/paper_trail/pull/187) - Confirmed JRuby support.
  - [#174](https://github.com/paper-trail-gem/paper_trail/pull/174) - The `event` field on the versions table can now be customized.

## 2.7.1

  - [#206](https://github.com/paper-trail-gem/paper_trail/issues/206) - Fixed Ruby 1.8.7 compatibility for tracking `object_changes`.
  - [#200](https://github.com/paper-trail-gem/paper_trail/issues/200) - Fixed `next_version` method so that it returns the live model
    when called on latest reified version of a model prior to the live model.
  - [#197](https://github.com/paper-trail-gem/paper_trail/issues/197) - PaperTrail now falls back on using YAML for serialization of
    serialized model attributes for storage in the `object` and `object_changes` columns in the `Version` table. This fixes
    compatibility for `Rails 3.0.x` for projects that employ the `serialize` declaration on a model.
  - [#194](https://github.com/paper-trail-gem/paper_trail/issues/194) - A JSON serializer is now included in the gem.
  - [#192](https://github.com/paper-trail-gem/paper_trail/pull/192) - `object_changes` should store serialized representation of serialized
    attributes for `create` actions (in addition to `update` actions, which had already been patched by
    [#180](https://github.com/paper-trail-gem/paper_trail/pull/180)).
  - [#190](https://github.com/paper-trail-gem/paper_trail/pull/190) - Fixed compatibility with
    [SerializedAttributes](https://github.com/technoweenie/serialized_attributes) gem.
  - [#189](https://github.com/paper-trail-gem/paper_trail/pull/189) - Provided support for a `configure` block initializer.
  - Added `setter` method for the `serializer` config option.

## 2.7.0

  - [#183](https://github.com/paper-trail-gem/paper_trail/pull/183) - Fully qualify the `Version` class to help prevent
    namespace resolution errors within other gems / plugins.
  - [#180](https://github.com/paper-trail-gem/paper_trail/pull/180) - Store serialized representation of serialized attributes
    on the `object` and `object_changes` columns in the `Version` table.
  - [#164](https://github.com/paper-trail-gem/paper_trail/pull/164) - Allow usage of custom serializer for storage of object attributes.

## 2.6.4

  - [#181](https://github.com/paper-trail-gem/paper_trail/issues/181)/[#182](https://github.com/paper-trail-gem/paper_trail/pull/182) -
    Controller metadata methods should only be evaluated when `paper_trail_enabled_for_controller == true`.
  - [#177](https://github.com/paper-trail-gem/paper_trail/issues/177)/[#178](https://github.com/paper-trail-gem/paper_trail/pull/178) -
    Factored out `version_key` into it's own method to prevent `ConnectionNotEstablished` error from getting thrown in
    instances where `has_paper_trail` is declared on class prior to ActiveRecord establishing a connection.
  - [#176](https://github.com/paper-trail-gem/paper_trail/pull/176) - Force metadata calls for attributes to use current value
    if attribute value is changing.
  - [#173](https://github.com/paper-trail-gem/paper_trail/pull/173) - Update link to [diff-lcs](https://github.com/halostatue/diff-lcs).
  - [#172](https://github.com/paper-trail-gem/paper_trail/pull/172) - Save `object_changes` on creation.
  - [#168](https://github.com/paper-trail-gem/paper_trail/pull/168) - Respect conditional `:if` or `:unless` arguments to the
    `has_paper_trail` method for `destroy` events.
  - [#167](https://github.com/paper-trail-gem/paper_trail/pull/167) - Fix `originator` method so that it works with subclasses and STI.
  - [#160](https://github.com/paper-trail-gem/paper_trail/pull/160) - Fixed failing tests and resolved out of date dependency issues.
  - [#157](https://github.com/paper-trail-gem/paper_trail/pull/157) - Refactored `class_attribute` names on the `ClassMethods` module
    for names that are not obviously pertaining to PaperTrail to prevent method name collision.<|MERGE_RESOLUTION|>--- conflicted
+++ resolved
@@ -15,19 +15,14 @@
 
 ### Fixed
 
-<<<<<<< HEAD
-- None
-=======
 - [#1184](https://github.com/paper-trail-gem/paper_trail/pull/1184) -
   No need to calculate previous values of skipped attributes
-
 - [#1188](https://github.com/paper-trail-gem/paper_trail/pull/1188) -
   Optimized the memory allocations during the building of every particular
   Version object. That can help a lot for heavy bulk processing.
   In additional we advise to use `json[b]` DB types for `object`
   and `object_changes` Version columns, in order to reach best possible
   RAM performance.
->>>>>>> 43dca0bc
 
 ## 10.2.0 (2019-01-31)
 
