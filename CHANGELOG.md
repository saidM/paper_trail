# Changelog

This project follows [semver 2.0.0](http://semver.org/spec/v2.0.0.html) and the
recommendations of [keepachangelog.com](http://keepachangelog.com/).

## Unreleased
- [#1309](https://github.com/paper-trail-gem/paper_trail/pull/1309) -
  Removes `item_subtype` requirement when specifying model-specific limits.
### Breaking Changes

- None

### Added

- [#1292](https://github.com/paper-trail-gem/paper_trail/pull/1292) -
  `where_attribute_changes` queries for versions where the object's attribute
  changed to or from any values.
- [#1291](https://github.com/paper-trail-gem/paper_trail/pull/1291) -
  `where_object_changes_to` queries for versions where the object's attributes
  changed to one set of known values from any other set of values.

### Fixed

- [#1285](https://github.com/paper-trail-gem/paper_trail/pull/1285) -
  For ActiveRecord >= 6.0, the `touch` callback will no longer create a new
  `Version` for skipped or ignored attributes.
- [#1333](https://github.com/paper-trail-gem/paper_trail/pull/1333) -
  Improve reification of STI models that use `find_sti_class`/`sti_class_for`
  to customize single table inheritance.

## 12.0.0 (2021-03-29)

### Breaking Changes

<<<<<<< HEAD
- None

### Added

- None

### Fixed

- None

## 12.0.0 (2021-03-29)

### Breaking Changes

=======
- [#1281](https://github.com/paper-trail-gem/paper_trail/pull/1281) Rails:
  Instead of an `Engine`, PT now provides a `Railtie`, which is simpler.
  This was not expected to be a breaking change, but has caused trouble for
  some people:
  - Issue with the deprecated `autoloader = :classic` setting
    (https://github.com/paper-trail-gem/paper_trail/issues/1305)
>>>>>>> 1c470348
- Rails: The deprecated `config.paper_trail` configuration technique
  has been removed. This configuration object was deprecated in 10.2.0. It only
  had one key, `config.paper_trail.enabled`. Please review docs section [2.d.
  Turning PaperTrail
  Off](https://github.com/paper-trail-gem/paper_trail/#2d-turning-papertrail-off)
  for alternatives.

### Added

- `where_object_changes_from` queries for versions where the object's attributes
  changed from one set of known values to any other set of values.

### Fixed

- [#1281](https://github.com/paper-trail-gem/paper_trail/pull/1281) Rails:
  Instead of an `Engine`, PT now provides a `Railtie`, which is simpler.
- Expand kwargs passed to `save_with_version` using double splat operator - Rails 6.1 compatibility
- [#1287](https://github.com/paper-trail-gem/paper_trail/issues/1287) - Fix 'rails db:migrate' error when run against an app with mysql2 adapter

### Dependencies

- Drop support for ruby 2.4 (reached EoL on 2020-03-31)

## 11.1.0 (2020-12-16)

### Breaking Changes

- None

### Added

- [#1272](https://github.com/paper-trail-gem/paper_trail/issues/1272) -
  Rails 6.1 compatibility

### Fixed

- None

## 11.0.0 (2020-08-24)

### Breaking Changes

- [#1221](https://github.com/paper-trail-gem/paper_trail/pull/1221)
  If you use the experimental association-tracking feature, and you forget to
  install the `paper_trail-association_tracking` gem, then, when you call
  `track_associations=` you will get a `NoMethodError` instead of the previous
  detailed error. Normally the removal of such a temporary warning would not be
  treated as a breaking change, but since this relates to PT-AT, it seemed
  warranted.
- `VersionConcern#sibling_versions` is now private, and its arity has changed.

### Added

- None

### Fixed

- [#1242](https://github.com/paper-trail-gem/paper_trail/issues/1242) -
  Generator make wrong migration for Oracle database

- [#1238](https://github.com/paper-trail-gem/paper_trail/pull/1238) -
  Query optimization in `reify`

- [#1256](https://github.com/paper-trail-gem/paper_trail/pull/1256) -
  Skip version for timestamp when changed attributed is ignored via Hash

### Dependencies

- Drop support for rails <= 5.1 (reached EOL when 6.0 was released,
  per https://guides.rubyonrails.org/maintenance_policy.html)
- Drop support for ruby 2.3 (reached EOL on 2019-04-01)

## 10.3.1 (2019-07-31)

### Breaking Changes

- None

### Added

- None

### Fixed

- None

### Dependencies

- [#1213](https://github.com/paper-trail-gem/paper_trail/pull/1213) - Allow
  contributors to install incompatible versions of ActiveRecord.
  See discussion in paper_trail/compatibility.rb

## 10.3.0 (2019-04-09)

### Breaking Changes

- None

### Added

- [#1194](https://github.com/paper-trail-gem/paper_trail/pull/1194) -
  Added a 'limit' option to has_paper_trail, allowing models to override the
  global `PaperTrail.config.version_limit` setting.

### Fixed

- [#1196](https://github.com/paper-trail-gem/paper_trail/pull/1196) -
  In the installation migration, change `versions.item_id` from 4 byte integer
  to 8 bytes (bigint).

## 10.2.1 (2019-03-14)

### Breaking Changes

- None

### Added

- None

### Fixed

- [#1184](https://github.com/paper-trail-gem/paper_trail/pull/1184) -
  No need to calculate previous values of skipped attributes
- [#1188](https://github.com/paper-trail-gem/paper_trail/pull/1188) -
  Optimized the memory allocations during the building of every particular
  Version object. That can help a lot for heavy bulk processing.
  In additional we advise to use `json[b]` DB types for `object`
  and `object_changes` Version columns, in order to reach best possible
  RAM performance.

## 10.2.0 (2019-01-31)

### Breaking Changes

- None

### Added

- Support ruby 2.6.0
- [#1182](https://github.com/paper-trail-gem/paper_trail/pull/1182) -
  Support rails 6.0.0.beta1

### Fixed

- [#1177](https://github.com/paper-trail-gem/paper_trail/pull/1177) -
  Do not store ignored and skipped attributes in `object_changes` on destroy.

### Deprecated

- [#1176](https://github.com/paper-trail-gem/paper_trail/pull/1176) -
  `config.paper_trail.enabled`

## 10.1.0 (2018-12-04)

### Breaking Changes

- None

### Deprecated

- [#1158](https://github.com/paper-trail-gem/paper_trail/pull/1158) - Passing
  association name as `versions:` option or Version class name as `class_name:`
  options directly to `has_paper_trail`. Use `has_paper_trail versions: {name:
  :my_name, class_name: "MyVersionModel"}` instead.

### Added

- [#1166](https://github.com/paper-trail-gem/paper_trail/pull/1166) -
  New global option `has_paper_trail_defaults`, defaults for `has_paper_trail`
- [#1158](https://github.com/paper-trail-gem/paper_trail/pull/1158) — Add the
  ability to pass options, such as `scope` or `extend:` to the `has_many
  :versions` association macro.
- [#1172](https://github.com/paper-trail-gem/paper_trail/pull/1172) -
  Support rails 6.0.0.alpha

### Fixed

- None

## 10.0.1 (2018-09-01)

### Breaking Changes

- None

### Added

- None

### Fixed

- [#1150](https://github.com/paper-trail-gem/paper_trail/pull/1150) - When PT-AT
  is not loaded, and someone sets `track_associations = false`, it should
  `warn`, not `raise`.

## 10.0.0 (2018-09-01)

PT 10 tackles some tough issues that required breaking changes. We fixed a
rare issue with STI, and saved major disk space in databases with tens
of millions of version records. Special thanks to @lorint and @seanlinsley,
respectively.

### Breaking changes affecting most people

- [#1132](https://github.com/paper-trail-gem/paper_trail/pull/1132) - Removed a
  dozen methods deprecated in PT 9. Make sure you've addressed all deprecation
  warnings before upgrading.

### Breaking changes affecting fewer people

- [db9c392d](https://github.com/paper-trail-gem/paper_trail/commit/db9c392d) -
  `paper_trail-association_tracking` is no longer a runtime dependency. If you
  use it (`track_associations = true`) you must now add it to your own `Gemfile`.
  See also [PT-AT #7](https://github.com/westonganger/paper_trail-association_tracking/issues/7)
- [#1130](https://github.com/paper-trail-gem/paper_trail/pull/1130) -
  Removed `save_changes`. For those wanting to save space, it's more effective
  to drop the `object` column. If you need ultimate control over the
  `object_changes` column, you can write your own `object_changes_adapter`.

### Breaking changes most people won't care about

- [#1121](https://github.com/paper-trail-gem/paper_trail/issues/1121) -
  `touch` now always inserts `null` in `object_changes`.
- [#1123](https://github.com/paper-trail-gem/paper_trail/pull/1123) -
  `object_changes` is now populated on destroy in order to make
  `where_object_changes` usable when you've dropped the `object` column.
  Sean is working on an optional backport migration and will post about it in
  [#1099](https://github.com/paper-trail-gem/paper_trail/issues/1099) when
  he's done.

### Added

- [#1099](https://github.com/paper-trail-gem/paper_trail/issues/1099) -
  Ability to save ~50% storage space by making the `object` column optional.
  Note that this disables `reify` and `where_object`.

### Fixed

- [#594](https://github.com/paper-trail-gem/paper_trail/issues/594) -
  A rare issue with reification of STI subclasses, affecting only PT-AT users
  who have a model with mutliple associations, whose foreign keys are named the
  same, and whose foreign models are STI with the same parent class. This fix
  requires a schema change. See [docs section 4.b.1 The optional `item_subtype`
  column](https://github.com/paper-trail-gem/paper_trail#4b-associations) for
  instructions.

## 9.2.0 (2018-06-09)

### Breaking Changes

- None

### Added

- [#1070](https://github.com/paper-trail-gem/paper_trail/issues/1070) -
  The experimental associations tracking feature has been moved to a separate
  gem, [paper_trail-association_tracking](https://github.com/westonganger/paper_trail-association_tracking). PT will,
  for now, have a runtime dependency on this new gem. So, assuming the gem
  extraction goes well, no breaking changes are anticipated.
- [#1093](https://github.com/paper-trail-gem/paper_trail/pull/1093) -
  `PaperTrail.config.object_changes_adapter` - Expert users can write their own
  adapter to control how the changes for each version are stored in the
  object_changes column. An example of this implementation using the hashdiff
  gem can be found here:
  [paper_trail-hashdiff](https://github.com/hashwin/paper_trail-hashdiff)

### Fixed

- None

## 9.1.1 (2018-05-30)

### Breaking Changes

- None

### Added

- None

### Fixed

- [#1098](https://github.com/paper-trail-gem/paper_trail/pull/1098) - Fix
  regression in 9.1.0 re: generator `--with-associations`

## 9.1.0 (2018-05-23)

### Breaking Changes

- None

### Added

- [#1091](https://github.com/paper-trail-gem/paper_trail/pull/1091) -
  `PaperTrail.config.association_reify_error_behaviour` - For users of the
  experimental association tracking feature. Starting with PT 9.0.0, reification
  of `has_one` associations is stricter. This option gives users some choices
  for how to handle the `PaperTrail::Reifiers::HasOne::FoundMoreThanOne` error
  introduced in PT 9. See README section 4.b.1. "Known Issues" for more details.

### Fixed

- None

## 9.0.2 (2018-05-14)

### Breaking Changes

- None

### Added

- None

### Fixed

- [#1084](https://github.com/paper-trail-gem/paper_trail/pull/1084)
  The `touch` callback (added in 9.0.0) now inserts the correct value into
  the `versions.object` column.

### Other

- Stop testing against rails 5.0, which reached EoL on 2018-04-15, when 5.2
  was released, per the [rails maintenance
  policy](http://guides.rubyonrails.org/maintenance_policy.html)

## 9.0.1 (2018-04-23)

### Breaking Changes

- None

### Added

- [#1076](https://github.com/paper-trail-gem/paper_trail/issues/1076)
  Add `save_with_version`, a replacement for deprecated method
  `touch_with_version`. Not exactly the same, it's a save, not a touch.
- [#1074](https://github.com/paper-trail-gem/paper_trail/pull/1074)
  `PaperTrail.request do ... end` now returns the value the given block.

### Fixed

- None

## 9.0.0 (2018-03-26)

### Breaking Changes, Major

- [#1063](https://github.com/paper-trail-gem/paper_trail/pull/1063) - `touch` will now
  create a version. This can be configured with the `:on` option. See
  documentation section 2.a. "Choosing Lifecycle Events To Monitor".
- Drop support for ruby 2.2, [whose EoL is the end of March,
  2018](https://www.ruby-lang.org/en/news/2017/09/14/ruby-2-2-8-released/)
- PaperTrail now uses `frozen_string_literal`, so you should assume that all
  strings it returns are frozen.
- Using `where_object_changes` to read YAML from a text column will now raise
  error, was deprecated in 8.1.0.

### Breaking Changes, Minor

- Removed deprecated `Version#originator`, use `#paper_trail_originator`
- Using paper_trail.on_destroy(:after) with ActiveRecord's
  belongs_to_required_by_default will produce an error instead of a warning.
- Removed the `warn_about_not_setting_whodunnit` controller method. This will
  only be a problem for you if you are skipping it, eg.
  `skip_after_action :warn_about_not_setting_whodunnit`, which few people did.

### Deprecated

- [#1063](https://github.com/paper-trail-gem/paper_trail/pull/1063) -
  `paper_trail.touch_with_version` is deprecated in favor of `touch`.
- [#1033](https://github.com/paper-trail-gem/paper_trail/pull/1033) - Request variables
  are now set using eg. `PaperTrail.request.whodunnit=` and the old way,
  `PaperTrail.whodunnit=` is deprecated.

### Added

- [#1067](https://github.com/paper-trail-gem/paper_trail/pull/1033) -
  Add support to Rails 5.2.
- [#1033](https://github.com/paper-trail-gem/paper_trail/pull/1033) -
  Set request variables temporarily using a block, eg.
  `PaperTrail.request(whodunnit: 'Jared') do .. end`
- [#1037](https://github.com/paper-trail-gem/paper_trail/pull/1037) Add `paper_trail.update_columns`
- [#961](https://github.com/paper-trail-gem/paper_trail/issues/961) - Instead of
  crashing when misconfigured Custom Version Classes are used, an error will be
  raised earlier, with a much more helpful message.
- Failing to set PaperTrail.config.track_associations will no longer produce
  a warning. The default (false) will remain the same.

### Fixed

- [#1051](https://github.com/paper-trail-gem/paper_trail/issues/1051) - `touch_with_version`
  should always create a version, regardles of the `:only` option
- [#1047](https://github.com/paper-trail-gem/paper_trail/issues/1047) - A rare issue
  where `touch_with_version` saved less data than expected, but only when the
  update callback was not installed, eg. `has_paper_trail(on: [])`
- [#1042](https://github.com/paper-trail-gem/paper_trail/issues/1042) - A rare issue
  with load order when using PT outside of rails
- [#594](https://github.com/paper-trail-gem/paper_trail/issues/594) - Improved the
  error message for a very rare issue in the experimental association tracking
  feature involving two has_one associations, referencing STI models with the
  same base class, and the same foreign_key.

## 8.1.2 (2017-12-22)

### Breaking Changes

- None

### Added

- None

### Fixed

- [#1028](https://github.com/paper-trail-gem/paper_trail/pull/1028) Reifying
  associations will now use `base_class` name instead of class name
  to reify STI models corrrectly.

## 8.1.1 (2017-12-10)

### Breaking Changes

- None

### Added

- None

### Fixed

- [#1018](https://github.com/paper-trail-gem/paper_trail/pull/1018)
  Serializing postgres arrays

## 8.1.0 (2017-11-30)

### Breaking Changes

- None

### Added

- [#997](https://github.com/paper-trail-gem/paper_trail/pull/997)
  Deprecate `where_object_changes` when reading YAML from a text column

### Fixed

- [#1009](https://github.com/paper-trail-gem/paper_trail/pull/1009)
  End generated `config/initializers/paper_trail.rb` with newline.

## 8.0.1 (2017-10-25)

### Breaking Changes

- None

### Added

- None

### Fixed

- [#1003](https://github.com/paper-trail-gem/paper_trail/pull/1003) - Warn when PT
  cannot be loaded because rails is not loaded yet.

## 8.0.0 (2017-10-04)

### Breaking Changes

- Drop support for rails 4.0 and 4.1, whose EoL was
  [2016-06-30](http://weblog.rubyonrails.org/2016/6/30/Rails-5-0-final/)
- Drop support for ruby 2.1, whose EoL was [2017-04-01](http://bit.ly/2ppWDYa)
- [#803](https://github.com/paper-trail-gem/paper_trail/issues/803) -
  where_object_changes no longer supports reading json from a text column

### Added

- None

### Fixed

- [#996](https://github.com/paper-trail-gem/paper_trail/pull/996) - Incorrect
  item_type in association reification query

## 7.1.3 (2017-09-19)

### Breaking Changes

- None

### Added

- None

### Fixed

- [#988](https://github.com/paper-trail-gem/paper_trail/pull/988) - Fix ActiveRecord
  version check in `VersionConcern` for Rails 4.0

## 7.1.2 (2017-08-30)

### Breaking Changes

- None

### Added

- None

### Fixed

- [#985](https://github.com/paper-trail-gem/paper_trail/pull/985) - Fix RecordInvalid
  error on nil item association when belongs_to_required_by_default is enabled.
## 7.1.1 (2017-08-18)

### Breaking Changes

- None

### Added

- None

### Fixed

- Stop including unnecessary files in released gem. Reduces .gem file size
  from 100K to 30K.
- [#984](https://github.com/paper-trail-gem/paper_trail/pull/984) - Fix NameError
  suspected to be caused by autoload race condition.

## 7.1.0 (2017-07-09)

### Breaking Changes

- None

### Added

- [#803](https://github.com/paper-trail-gem/paper_trail/issues/803)
  Deprecate `where_object_changes` when reading json from a text column
- [#976](https://github.com/paper-trail-gem/paper_trail/pull/976)
  `PaperTrail.whodunnit` accepts a `Proc`

### Fixed

- None

## 7.0.3 (2017-06-01)

### Breaking Changes

- None

### Added

- None

### Fixed

- [#959](https://github.com/paper-trail-gem/paper_trail/pull/959) -
  Add migration version (eg. `[5.1]`) to all migration generators.

## 7.0.2 (2017-04-26)

### Breaking Changes

- None

### Added

- [#932](https://github.com/paper-trail-gem/paper_trail/pull/932) -
  `PaperTrail.whodunnit` now accepts a block.

### Fixed

- [#956](https://github.com/paper-trail-gem/paper_trail/pull/956) -
  Fix ActiveRecord >= 5.1 version check

## 7.0.1 (2017-04-10)

### Breaking Changes

- None

### Added

- Generate cleaner migrations for databases other than MySQL

### Fixed

- [#949](https://github.com/paper-trail-gem/paper_trail/issues/949) - Inherit from the
  new versioned migration class, e.g. `ActiveRecord::Migration[5.1]`

## 7.0.0 (2017-04-01)

### Breaking Changes

- Drop support for ruby 1.9.3, whose EOL was 2015-02-23
- Drop support for ruby 2.0.0, whose EOL was 2016-02-24
- Remove deprecated config methods:
  - PaperTrail.serialized_attributes?
  - PaperTrail.config.serialized_attributes
  - PaperTrail.config.serialized_attributes=
- Sinatra integration moved to
  [paper_trail-sinatra](https://github.com/jaredbeck/paper_trail-sinatra) gem

### Added

- `PaperTrail.gem_version` returns a `Gem::Version`, nice for comparisons.

### Fixed

- [#925](https://github.com/paper-trail-gem/paper_trail/pull/925) - Update RSpec
  matchers to work with custom version association names
- [#929](https://github.com/paper-trail-gem/paper_trail/pull/929) -
  Fix error calling private method in rails 4.0
- [#938](https://github.com/paper-trail-gem/paper_trail/pull/938) - Fix bug where
  non-standard foreign key names broke belongs_to associations
- [#940](https://github.com/paper-trail-gem/paper_trail/pull/940) - When destroying
  versions to stay under version_limit, don't rely on the database to
  implicitly return the versions in the right order

## 6.0.2 (2016-12-13)

### Breaking Changes

- None

### Added

- None

### Fixed

- `88e513f` - Surprise argument modification bug in `where_object_changes`
- `c7efd62` - Column type-detection bug in `where_object_changes`
- [#905](https://github.com/paper-trail-gem/paper_trail/pull/905) - Only invoke
  `logger.warn` if `logger` instance exists

### Code Quality

- Improve Metrics/AbcSize from 30 to 22
- Improve Metrics/PerceivedComplexity from 10 to 9

## 6.0.1 (2016-12-04)

### Breaking Changes

- None

### Added

- None

### Fixed

- Remove rails 3 features that are no longer supported, most notably,
  `protected_attributes`.

## 6.0.0 (2016-12-03)

Now with rails 5.1 support, and less model pollution! About 40 methods that were
polluting your models' namespaces have been removed, reducing the chances of a
name conflict with your methods.

### Breaking Changes

- [#898](https://github.com/paper-trail-gem/paper_trail/pull/898) - Dropped support
  for rails 3
- [#864](https://github.com/paper-trail-gem/paper_trail/pull/864) - The model methods
  deprecated in 5.2.0 have been removed. Use `paper_trail.x` instead of `x`.
- [#861](https://github.com/paper-trail-gem/paper_trail/pull/861) - `timestamp_field=`
  removed without replacement. It is no longer configurable. The
  timestamp field in the `versions` table must now be named `created_at`.

### Deprecated

- None

### Added

- [#900](https://github.com/paper-trail-gem/paper_trail/pull/900/files) -
  Support for rails 5.1
- [#881](https://github.com/paper-trail-gem/paper_trail/pull/881) - Add RSpec matcher
  `have_a_version_with_changes` for easier testing.

### Fixed

- None

## 5.2.3 (2016-11-29)

### Breaking Changes

- None

### Deprecated

- None

### Added

- None

### Fixed

- [#889](https://github.com/paper-trail-gem/paper_trail/pull/889) -
  Fix warning message in instances when a version can't be persisted due to validation errors.
- [#868](https://github.com/paper-trail-gem/paper_trail/pull/868)
  Fix usage of find_by_id when primary key is not id, affecting reifying certain records.


## 5.2.2 (2016-09-08)

### Breaking Changes

- None

### Deprecated

- [#863](https://github.com/paper-trail-gem/paper_trail/pull/863) -
  PaperTrail.timestamp_field= deprecated without replacement.
  See [#861](https://github.com/paper-trail-gem/paper_trail/pull/861) for discussion.

### Added

- None

### Fixed

- None

## 5.2.1 (2016-09-02)

### Breaking Changes

- None

### Deprecated

- None

### Added

- None

### Fixed

- [#857](https://github.com/paper-trail-gem/paper_trail/pull/857) -
  Fix deserialization of enums written by PT 4.
- [#798](https://github.com/paper-trail-gem/paper_trail/issues/798) -
  Fix a rare bug with serialization of enums in rails 4.2 only when
  using `touch_with_version`.

## 5.2.0 (2016-06-27)

### Breaking Changes

- None

### Deprecated

- [#719](https://github.com/paper-trail-gem/paper_trail/pull/719) -
  The majority of model methods. Use paper_trail.x instead of x. Why? Your
  models are a crowded namespace, and we want to get out of your way!

### Added

- None

### Fixed

- None

## 5.1.1 (2016-05-31)

### Breaking Changes

- None

### Added

- None

### Fixed

- [#813](https://github.com/paper-trail-gem/paper_trail/pull/813) -
  Warning for paper_trail_on_destroy(:after) for pre-releases of AR 5
- [#651](https://github.com/paper-trail-gem/paper_trail/issues/651) -
  Bug with installing PT on MySQL <= 5.6

## 5.1.0 (2016-05-20)

### Breaking Changes

- None

### Added

- [#809](https://github.com/paper-trail-gem/paper_trail/pull/809) -
  Print warning if version cannot be saved.

### Fixed

- [#812](https://github.com/paper-trail-gem/paper_trail/pull/812) -
  Issue with saving HABTM associated objects using accepts_nested_attributes_for
- [#811](https://github.com/paper-trail-gem/paper_trail/pull/811) -
  Avoid unnecessary query in #record_destroy
- Improvements to documentation

## 5.0.1 (2016-05-04)

### Breaking Changes

- None

### Added

- None

### Fixed

- [#791](https://github.com/paper-trail-gem/paper_trail/issues/791) -
  A rare issue in applications that override `warn`.
- [#789](https://github.com/paper-trail-gem/paper_trail/issues/789) -
  A potentially common issue, in applications with initializers that use
  versioned models.

## 5.0.0 (2016-05-02)

### Breaking Changes

- [#758](https://github.com/paper-trail-gem/paper_trail/pull/758) -
  `PaperTrail.config.track_associations` getter method removed,
  use `track_associations?` instead.
- [#740](https://github.com/paper-trail-gem/paper_trail/issues/740) -
  `PaperTrail.config.track_associations?` now defaults to false
- [#723](https://github.com/paper-trail-gem/paper_trail/pull/723) -
  `PaperTrail.enabled=` now affects all threads
- [#556](https://github.com/paper-trail-gem/paper_trail/pull/556) /
  [#301](https://github.com/paper-trail-gem/paper_trail/issues/301) -
  If you are tracking who is responsible for changes with `whodunnit`, be aware
  that PaperTrail no longer adds the `set_paper_trail_whodunnit` before_action
  for you. Please add this before_action to your ApplicationController to
  continue recording whodunnit. See the readme for an example.
- [#683](https://github.com/paper-trail-gem/paper_trail/pull/683) /
  [#682](https://github.com/paper-trail-gem/paper_trail/issues/682) -
  Destroy callback default changed to :before to accommodate ActiveRecord 5
  option `belongs_to_required_by_default` and new Rails 5 default.

### Added

- [#771](https://github.com/paper-trail-gem/paper_trail/pull/771) -
  Added support for has_and_belongs_to_many associations
- [#741](https://github.com/paper-trail-gem/paper_trail/issues/741) /
  [#681](https://github.com/paper-trail-gem/paper_trail/pull/681)
  MySQL unicode support in migration generator
- [#689](https://github.com/paper-trail-gem/paper_trail/pull/689) -
  Rails 5 compatibility
- Added a rails config option: `config.paper_trail.enabled`
- [#503](https://github.com/paper-trail-gem/paper_trail/pull/730) -
  Support for reifying belongs_to associations.

### Fixed

- [#777](https://github.com/paper-trail-gem/paper_trail/issues/777) -
  Support HMT associations with `:source` option.
- [#738](https://github.com/paper-trail-gem/paper_trail/issues/738) -
  Rare bug where a non-versioned STI parent caused `changeset` to
  return an empty hash.
- [#731](https://github.com/paper-trail-gem/paper_trail/pull/731) -
  Map enums to database values before storing in `object_changes` column.
- [#715](https://github.com/paper-trail-gem/paper_trail/issues/715) -
  Optimize post-rollback association reset.
- [#701](https://github.com/paper-trail-gem/paper_trail/pull/701) /
  [#699](https://github.com/paper-trail-gem/paper_trail/issues/699) -
  Cleaning old versions explicitly preserves the most recent
  versions instead of relying on database result ordering.
- [#635](https://github.com/paper-trail-gem/paper_trail/issues/635) -
  A bug where it was not possible to disable PT when using a multi-threaded
  webserver.
- [#584](https://github.com/paper-trail-gem/paper_trail/issues/584) -
  Fixed deprecation warning for Active Record after_callback / after_commit

## 4.2.0 (2016-05-31)

### Breaking Changes

- None

### Added

- [#808](https://github.com/paper-trail-gem/paper_trail/pull/808) -
  Warn when destroy callback is set to :after with ActiveRecord 5
  option `belongs_to_required_by_default` set to `true`.

### Fixed

- None

## 4.1.0 (2016-01-30)

### Known Issues

- Version changesets now store ENUM values incorrectly (as nulls). Previously the values were stored as strings. This only affects Rails 4, not Rails 5. See [#926](https://github.com/paper-trail-gem/paper_trail/pull/926)

### Breaking Changes

- None

### Added

- A way to control the order of AR callbacks.
  [#614](https://github.com/paper-trail-gem/paper_trail/pull/614)
- Added `unversioned_attributes` option to `reify`.
  [#579](https://github.com/paper-trail-gem/paper_trail/pull/579)

### Fixed

- None

## 4.0.2 (2016-01-19)

### Breaking Changes

- None

### Added

- None

### Fixed

- [#696](https://github.com/paper-trail-gem/paper_trail/issues/696) /
  [#697](https://github.com/paper-trail-gem/paper_trail/pull/697)
  Bind JSON query parameters in `where_object` and `where_object_changes`.

## 4.0.1 (2015-12-14)

### Breaking Changes

- None

### Added

- None

### Fixed

- [#636](https://github.com/paper-trail-gem/paper_trail/issues/636) -
  Should compile assets without a db connection
- [#589](https://github.com/paper-trail-gem/paper_trail/pull/589) /
  [#588](https://github.com/paper-trail-gem/paper_trail/issues/588) -
  Fixes timestamp for "create" versions

## 4.0.0 (2015-07-30)

This major release adds JSON column support in PostgreSQL, limited support for
versioning associations, various new configuration options, and a year's worth
of bug fixes. Thanks to everyone who helped test the two betas and two release
candidates.

### Breaking Changes

- Using a Rails initializer to reopen PaperTrail::Version or otherwise extend
  PaperTrail is no longer recommended. An alternative is described in the
  readme. See https://github.com/paper-trail-gem/paper_trail/pull/557 and
  https://github.com/paper-trail-gem/paper_trail/pull/492.
- If you depend on the `RSpec` or `Cucumber` helpers, you must
  [require them in your test helper](https://github.com/paper-trail-gem/paper_trail#testing).
- [#566](https://github.com/paper-trail-gem/paper_trail/pull/566) - Removed deprecated
  methods `paper_trail_on` and `paper_trail_off`. Use `paper_trail_on!` and
  `paper_trail_off!` instead.
- [#458](https://github.com/paper-trail-gem/paper_trail/pull/458) - Version metadata
  (the `:meta` option) from AR attributes for `create` events will now save the
  current value instead of `nil`.
- [#391](https://github.com/paper-trail-gem/paper_trail/issues/391) - `object_changes`
  value should dump to `YAML` as a normal `Hash` instead of an
  `ActiveSupport::HashWithIndifferentAccess`.
- [#375](https://github.com/paper-trail-gem/paper_trail/pull/375) /
  [#374](https://github.com/paper-trail-gem/paper_trail/issues/374) /
  [#354](https://github.com/paper-trail-gem/paper_trail/issues/354) /
  [#131](https://github.com/paper-trail-gem/paper_trail/issues/131) -
  Versions are now saved with an `after_` callback, instead of a `before_`
  callback. This ensures that the timestamp field for a version matches the
  corresponding timestamp in the model.
- `3da1f104` - `PaperTrail.config` and `PaperTrail.configure` are now
  identical: both return the `PaperTrail::Config` instance and also
  yield it if a block is provided.

### Added

- [#525](https://github.com/paper-trail-gem/paper_trail/issues/525) /
  [#512](https://github.com/paper-trail-gem/paper_trail/pull/512) -
  Support for virtual accessors and redefined setter and getter methods.
- [#518](https://github.com/paper-trail-gem/paper_trail/pull/518) - Support for
  querying against PostgreSQL's
  [`JSON` and `JSONB` column types](http://www.postgresql.org/docs/9.4/static/datatype-json.html)
  via `PaperTrail::VersionConcern#where_object` and
  `PaperTrail::VersionConcern#where_object_changes`
- [#507](https://github.com/paper-trail-gem/paper_trail/pull/507) -
  New option: `:save_changes` controls whether or not to save changes to the
  `object_changes` column (if it exists).
- [#500](https://github.com/paper-trail-gem/paper_trail/pull/500) - Support for
  passing an empty array to the `on` option (`on: []`) to disable all
  automatic versioning.
- [#494](https://github.com/paper-trail-gem/paper_trail/issues/494) - The install
  generator will warn the user if the migration they are attempting to
  generate already exists.
- [#484](https://github.com/paper-trail-gem/paper_trail/pull/484) - Support for
  [PostgreSQL's `JSONB` Type](http://www.postgresql.org/docs/9.4/static/datatype-json.html)
  for storing `object` and `object_changes`.
- [#439](https://github.com/paper-trail-gem/paper_trail/pull/439) /
  [#12](https://github.com/paper-trail-gem/paper_trail/issues/12) -
  Support for versioning associations (has many, has one, etc.) one level deep.
- [#420](https://github.com/paper-trail-gem/paper_trail/issues/420) - Add
  `VersionConcern#where_object_changes` instance method; acts as a helper for
  querying against the `object_changes` column in versions table.
- [#416](https://github.com/paper-trail-gem/paper_trail/issues/416) - Added a
  `config` option for enabling/disabling utilization of
  `serialized_attributes` for `ActiveRecord`, necessary because
  `serialized_attributes` has been deprecated in `ActiveRecord` version `4.2`
  and will be removed in version `5.0`
- [#399](https://github.com/paper-trail-gem/paper_trail/pull/399) - Add `:dup`
  argument for options hash to `reify` which forces a new model instance.
- [#394](https://github.com/paper-trail-gem/paper_trail/pull/394) - Add RSpec matcher
  `have_a_version_with` for easier testing.
- [#347](https://github.com/paper-trail-gem/paper_trail/pull/347) - Autoload
  `ActiveRecord` models in via a `Rails::Engine` when the gem is used with
  `Rails`.

### Fixed

- [#563](https://github.com/paper-trail-gem/paper_trail/pull/563) - Fixed a bug in
  `touch_with_version` so that it will still create a version even when the
  `on` option is, e.g. `[:create]`.
- [#541](https://github.com/paper-trail-gem/paper_trail/pull/541) -
  `PaperTrail.config.enabled` should be Thread Safe
- [#451](https://github.com/paper-trail-gem/paper_trail/issues/451) - Fix `reify`
  method in context of model where the base class has a default scope, and the
  live instance is not scoped within that default scope.
- [#440](https://github.com/paper-trail-gem/paper_trail/pull/440) - `versions`
  association should clear/reload after a transaction rollback.
- [#438](https://github.com/paper-trail-gem/paper_trail/issues/438) -
  `ModelKlass.paper_trail_enabled_for_model?` should return `false` if
  `has_paper_trail` has not been declared on the class.
- [#404](https://github.com/paper-trail-gem/paper_trail/issues/404) /
  [#428](https://github.com/paper-trail-gem/paper_trail/issues/428) -
  `model_instance.dup` does not need to be invoked when examining what the
  instance looked like before changes were persisted, which avoids issues if a
  3rd party has overriden the `dup` behavior. Also fixes errors occuring when
  a user attempts to update the inheritance column on an STI model instance in
  `ActiveRecord` 4.1.x
- [#427](https://github.com/paper-trail-gem/paper_trail/pull/427) - Fix `reify`
  method in context of model where a column has been removed.
- [#414](https://github.com/paper-trail-gem/paper_trail/issues/414) - Fix
  functionality `ignore` argument to `has_paper_trail` in `ActiveRecord` 4.
- [#413](https://github.com/paper-trail-gem/paper_trail/issues/413) - Utilize
  [RequestStore](https://github.com/steveklabnik/request_store) to ensure that
  the `PaperTrail.whodunnit` is set in a thread safe manner within Rails and
  Sinatra.
- [#381](https://github.com/paper-trail-gem/paper_trail/issues/381) - Fix `irb`
  warning: `can't alias context from irb_context`. `Rspec` and `Cucumber`
  helpers should not be loaded by default, regardless of whether those
  libraries are loaded.
- [#248](https://github.com/paper-trail-gem/paper_trail/issues/248) - In MySQL, to
  prevent truncation, generated migrations now use `longtext` instead of `text`.
- Methods handling serialized attributes should fallback to the currently set
  Serializer instead of always falling back to `PaperTrail::Serializers::YAML`.

### Deprecated

- [#479](https://github.com/paper-trail-gem/paper_trail/issues/479) - Deprecated
  `originator` method, use `paper_trail_originator`.

## 3.0.9

  - [#479](https://github.com/paper-trail-gem/paper_trail/issues/479) - Deprecated
    `originator` method in favor of `paper_trail_originator` Deprecation warning
    informs users that the `originator` of the methods will be removed in
    version `4.0`. (Backported from v4)
  - Updated deprecation warnings for `Model.paper_trail_on` and
    `Model.paper_trail_off` to have display correct version number the methods
    will be removed (`4.0`)

## 3.0.8

  - [#525](https://github.com/paper-trail-gem/paper_trail/issues/525) / [#512](https://github.com/paper-trail-gem/paper_trail/pull/512) -
    Support for virtual accessors and redefined setter and getter methods.

## 3.0.7

  - [#404](https://github.com/paper-trail-gem/paper_trail/issues/404) / [#428](https://github.com/paper-trail-gem/paper_trail/issues/428) -
    Fix errors occuring when a user attempts to update the inheritance column on an STI model instance in `ActiveRecord` 4.1.x

## 3.0.6

  - [#414](https://github.com/paper-trail-gem/paper_trail/issues/414) - Backport fix for `ignore` argument to `has_paper_trail` in
    `ActiveRecord` 4.

## 3.0.5

  - [#401](https://github.com/paper-trail-gem/paper_trail/issues/401) / [#406](https://github.com/paper-trail-gem/paper_trail/issues/406) -
    `PaperTrail::Version` class is not loaded via a `Rails::Engine`, even when the gem is used within Rails. This feature has
    will be re-introduced in version `4.0`.
  - [#398](https://github.com/paper-trail-gem/paper_trail/pull/398) - Only require the `RSpec` helper if `RSpec::Core` is required.

## 3.0.3
*This version was yanked from RubyGems and has been replaced by version `3.0.5`, which is almost identical, but does not eager load
in the `PaperTrail::Version` class through a `Rails::Engine` when the gem is used on Rails since it was causing issues for some users.*

  - [#386](https://github.com/paper-trail-gem/paper_trail/issues/386) - Fix eager loading of `versions` association with custom class name
    in `ActiveRecord` 4.1.
  - [#384](https://github.com/paper-trail-gem/paper_trail/issues/384) - Fix `VersionConcern#originator` instance method.
  - [#383](https://github.com/paper-trail-gem/paper_trail/pull/383) - Make gem compatible with `ActiveRecord::Enum` (available in `ActiveRecord` 4.1+).
  - [#380](https://github.com/paper-trail-gem/paper_trail/pull/380) / [#377](https://github.com/paper-trail-gem/paper_trail/issues/377) -
    Add `VersionConcern#where_object` instance method; acts as a helper for querying against the `object` column in versions table.
  - [#373](https://github.com/paper-trail-gem/paper_trail/pull/373) - Fix default sort order for the `versions` association in `ActiveRecord` 4.1.
  - [#372](https://github.com/paper-trail-gem/paper_trail/pull/372) - Use [Arel](https://github.com/rails/arel) for SQL construction.
  - [#365](https://github.com/paper-trail-gem/paper_trail/issues/365) - `VersionConcern#version_at` should return `nil` when receiving a timestamp
    that occured after the object was destroyed.
  - Expand `PaperTrail::VERSION` into a module, mimicking the form used by Rails to give it some additional modularity & versatility.
  - Fixed `VersionConcern#index` instance method so that it conforms to using the primary key for ordering when possible.

## 3.0.2

  - [#357](https://github.com/paper-trail-gem/paper_trail/issues/357) - If a `Version` instance is reified and then persisted at that state,
    it's timestamp attributes for update should still get `touch`ed.
  - [#351](https://github.com/paper-trail-gem/paper_trail/pull/351) / [#352](https://github.com/paper-trail-gem/paper_trail/pull/352) -
    `PaperTrail::Rails::Controller` should hook into all controller types, and should not get loaded unless `ActionController` is.
  - [#346](https://github.com/paper-trail-gem/paper_trail/pull/346) - `user_for_paper_trail` method should accommodate different types
    for return values from `current_user` method.
  - [#344](https://github.com/paper-trail-gem/paper_trail/pull/344) - Gem is now tested against `MySQL` and `PostgreSQL` in addition to `SQLite`.
  - [#317](https://github.com/paper-trail-gem/paper_trail/issues/317) / [#314](https://github.com/paper-trail-gem/paper_trail/issues/314) -
    `versions` should default to ordering via the primary key if it is an integer to avoid timestamp comparison issues.
  - `PaperTrail::Cleaner.clean_versions!` should group versions by `PaperTrail.timestamp_field` when deciding which ones to
    keep / destroy, instead of always grouping by the `created_at` field.
  - If a `Version` instance is reified and then persisted at that state, it's source version
    (`model_instance#version_association_name`, usually `model_instance#version`) will get cleared since persisting it causes it to
    become the live instance.
  - If `destroy` actions are tracked for a versioned model, invoking `destroy` on the model will cause the corresponding version that
    gets generated to be assigned as the source version (`model_instance#version_association_name`, usually `model_instance#version`).

## 3.0.1

  - [#340](https://github.com/paper-trail-gem/paper_trail/issues/340) - Prevent potential error encountered when using the `InstallGenerator`
    with Rails `4.1.0.rc1`.
  - [#334](https://github.com/paper-trail-gem/paper_trail/pull/334) - Add small-scope `whodunnit` method to `PaperTrail::Model::InstanceMethods`.
  - [#329](https://github.com/paper-trail-gem/paper_trail/issues/329) - Add `touch_with_version` method to `PaperTrail::Model::InstanceMethods`,
    to allow for generating a version while `touch`ing a model.
  - [#328](https://github.com/paper-trail-gem/paper_trail/pull/328) / [#326](https://github.com/paper-trail-gem/paper_trail/issues/326) /
    [#307](https://github.com/paper-trail-gem/paper_trail/issues/307) - `Model.paper_trail_enabled_for_model?` and
    `model_instance.without_versioning` is now thread-safe.
  - [#316](https://github.com/paper-trail-gem/paper_trail/issues/316) - `user_for_paper_trail` should default to `current_user.try(:id)`
    instead of `current_user` (if `current_user` is defined).
  - [#313](https://github.com/paper-trail-gem/paper_trail/pull/313) - Make the `Rails::Controller` helper compatible with
    `ActionController::API` for compatibility with the [`rails-api`](https://github.com/rails-api/rails-api) gem.
  - [#312](https://github.com/paper-trail-gem/paper_trail/issues/312) - Fix RSpec `with_versioning` class level helper method.
  - `model_instance.without_versioning` now yields the `model_instance`, enabling syntax like this:
    `model_instance.without_versioning { |obj| obj.update(:name => 'value') }`.
  - Deprecated `Model.paper_trail_on` and `Model.paper_trail_off` in favor of bang versions of the methods.
    Deprecation warning informs users that the non-bang versions of the methods will be removed in version `4.0`

## 3.0.0

  - [#305](https://github.com/paper-trail-gem/paper_trail/pull/305) - `PaperTrail::VERSION` should be loaded at runtime.
  - [#295](https://github.com/paper-trail-gem/paper_trail/issues/295) - Explicitly specify table name for version class when
    querying attributes. Prevents `AmbiguousColumn` errors on certain `JOIN` statements.
  - [#289](https://github.com/paper-trail-gem/paper_trail/pull/289) - Use `ActiveSupport::Concern` for implementation of base functionality on
    `PaperTrail::Version` class. Increases flexibility and makes it easier to use custom version classes with multiple `ActiveRecord` connections.
  - [#288](https://github.com/paper-trail-gem/paper_trail/issues/288) - Change all scope declarations to class methods on the `PaperTrail::Version`
    class. Fixes usability when `PaperTrail::Version.abstract_class? == true`.
  - [#287](https://github.com/paper-trail-gem/paper_trail/issues/287) - Support for
    [PostgreSQL's JSON Type](http://www.postgresql.org/docs/9.2/static/datatype-json.html) for storing `object` and `object_changes`.
  - [#281](https://github.com/paper-trail-gem/paper_trail/issues/281) - `Rails::Controller` helper will return `false` for the
    `paper_trail_enabled_for_controller` method if `PaperTrail.enabled? == false`.
  - [#280](https://github.com/paper-trail-gem/paper_trail/pull/280) - Don't track virtual timestamp attributes.
  - [#278](https://github.com/paper-trail-gem/paper_trail/issues/278) / [#272](https://github.com/paper-trail-gem/paper_trail/issues/272) -
    Make RSpec and Cucumber helpers usable with [Spork](https://github.com/sporkrb/spork) and [Zeus](https://github.com/burke/zeus).
  - [#273](https://github.com/paper-trail-gem/paper_trail/pull/273) - Make the `only` and `ignore` options accept `Hash` arguments;
    allows for conditional tracking.
  - [#264](https://github.com/paper-trail-gem/paper_trail/pull/264) - Allow unwrapped symbol to be passed in to the `on` option.
  - [#224](https://github.com/paper-trail-gem/paper_trail/issues/224)/[#236](https://github.com/paper-trail-gem/paper_trail/pull/236) -
    Fixed compatibility with [ActsAsTaggableOn](https://github.com/mbleigh/acts-as-taggable-on).
  - [#235](https://github.com/paper-trail-gem/paper_trail/pull/235) - Dropped unnecessary secondary sort on `versions` association.
  - [#216](https://github.com/paper-trail-gem/paper_trail/pull/216) - Added helper & extension for [RSpec](https://github.com/rspec/rspec),
    and helper for [Cucumber](http://cukes.info).
  - [#212](https://github.com/paper-trail-gem/paper_trail/pull/212) - Added `PaperTrail::Cleaner` module, useful for discarding draft versions.
  - [#207](https://github.com/paper-trail-gem/paper_trail/issues/207) - Versions for `'create'` events are now created with `create!` instead of
    `create` so that an exception gets raised if it is appropriate to do so.
  - [#199](https://github.com/paper-trail-gem/paper_trail/pull/199) - Rails 4 compatibility.
  - [#165](https://github.com/paper-trail-gem/paper_trail/pull/165) - Namespaced the `Version` class under the `PaperTrail` module.
  - [#119](https://github.com/paper-trail-gem/paper_trail/issues/119) - Support for [Sinatra](http://www.sinatrarb.com/); decoupled gem from `Rails`.
  - Renamed the default serializers from `PaperTrail::Serializers::Yaml` and `PaperTrail::Serializers::Json` to the capitalized forms,
    `PaperTrail::Serializers::YAML` and `PaperTrail::Serializers::JSON`.
  - Removed deprecated `set_whodunnit` method from Rails Controller scope.

## 2.7.2

  - [#228](https://github.com/paper-trail-gem/paper_trail/issues/228) - Refactored default `user_for_paper_trail` method implementation
    so that `current_user` only gets invoked if it is defined.
  - [#219](https://github.com/paper-trail-gem/paper_trail/pull/219) - Fixed issue where attributes stored with `nil` value might not get
    reified properly depending on the way the serializer worked.
  - [#213](https://github.com/paper-trail-gem/paper_trail/issues/213) - Added a `version_limit` option to the `PaperTrail::Config` options
    that can be used to restrict the number of versions PaperTrail will store per object instance.
  - [#187](https://github.com/paper-trail-gem/paper_trail/pull/187) - Confirmed JRuby support.
  - [#174](https://github.com/paper-trail-gem/paper_trail/pull/174) - The `event` field on the versions table can now be customized.

## 2.7.1

  - [#206](https://github.com/paper-trail-gem/paper_trail/issues/206) - Fixed Ruby 1.8.7 compatibility for tracking `object_changes`.
  - [#200](https://github.com/paper-trail-gem/paper_trail/issues/200) - Fixed `next_version` method so that it returns the live model
    when called on latest reified version of a model prior to the live model.
  - [#197](https://github.com/paper-trail-gem/paper_trail/issues/197) - PaperTrail now falls back on using YAML for serialization of
    serialized model attributes for storage in the `object` and `object_changes` columns in the `Version` table. This fixes
    compatibility for `Rails 3.0.x` for projects that employ the `serialize` declaration on a model.
  - [#194](https://github.com/paper-trail-gem/paper_trail/issues/194) - A JSON serializer is now included in the gem.
  - [#192](https://github.com/paper-trail-gem/paper_trail/pull/192) - `object_changes` should store serialized representation of serialized
    attributes for `create` actions (in addition to `update` actions, which had already been patched by
    [#180](https://github.com/paper-trail-gem/paper_trail/pull/180)).
  - [#190](https://github.com/paper-trail-gem/paper_trail/pull/190) - Fixed compatibility with
    [SerializedAttributes](https://github.com/technoweenie/serialized_attributes) gem.
  - [#189](https://github.com/paper-trail-gem/paper_trail/pull/189) - Provided support for a `configure` block initializer.
  - Added `setter` method for the `serializer` config option.

## 2.7.0

  - [#183](https://github.com/paper-trail-gem/paper_trail/pull/183) - Fully qualify the `Version` class to help prevent
    namespace resolution errors within other gems / plugins.
  - [#180](https://github.com/paper-trail-gem/paper_trail/pull/180) - Store serialized representation of serialized attributes
    on the `object` and `object_changes` columns in the `Version` table.
  - [#164](https://github.com/paper-trail-gem/paper_trail/pull/164) - Allow usage of custom serializer for storage of object attributes.

## 2.6.4

  - [#181](https://github.com/paper-trail-gem/paper_trail/issues/181)/[#182](https://github.com/paper-trail-gem/paper_trail/pull/182) -
    Controller metadata methods should only be evaluated when `paper_trail_enabled_for_controller == true`.
  - [#177](https://github.com/paper-trail-gem/paper_trail/issues/177)/[#178](https://github.com/paper-trail-gem/paper_trail/pull/178) -
    Factored out `version_key` into it's own method to prevent `ConnectionNotEstablished` error from getting thrown in
    instances where `has_paper_trail` is declared on class prior to ActiveRecord establishing a connection.
  - [#176](https://github.com/paper-trail-gem/paper_trail/pull/176) - Force metadata calls for attributes to use current value
    if attribute value is changing.
  - [#173](https://github.com/paper-trail-gem/paper_trail/pull/173) - Update link to [diff-lcs](https://github.com/halostatue/diff-lcs).
  - [#172](https://github.com/paper-trail-gem/paper_trail/pull/172) - Save `object_changes` on creation.
  - [#168](https://github.com/paper-trail-gem/paper_trail/pull/168) - Respect conditional `:if` or `:unless` arguments to the
    `has_paper_trail` method for `destroy` events.
  - [#167](https://github.com/paper-trail-gem/paper_trail/pull/167) - Fix `originator` method so that it works with subclasses and STI.
  - [#160](https://github.com/paper-trail-gem/paper_trail/pull/160) - Fixed failing tests and resolved out of date dependency issues.
  - [#157](https://github.com/paper-trail-gem/paper_trail/pull/157) - Refactored `class_attribute` names on the `ClassMethods` module
    for names that are not obviously pertaining to PaperTrail to prevent method name collision.<|MERGE_RESOLUTION|>--- conflicted
+++ resolved
@@ -32,29 +32,12 @@
 
 ### Breaking Changes
 
-<<<<<<< HEAD
-- None
-
-### Added
-
-- None
-
-### Fixed
-
-- None
-
-## 12.0.0 (2021-03-29)
-
-### Breaking Changes
-
-=======
 - [#1281](https://github.com/paper-trail-gem/paper_trail/pull/1281) Rails:
   Instead of an `Engine`, PT now provides a `Railtie`, which is simpler.
   This was not expected to be a breaking change, but has caused trouble for
   some people:
   - Issue with the deprecated `autoloader = :classic` setting
     (https://github.com/paper-trail-gem/paper_trail/issues/1305)
->>>>>>> 1c470348
 - Rails: The deprecated `config.paper_trail` configuration technique
   has been removed. This configuration object was deprecated in 10.2.0. It only
   had one key, `config.paper_trail.enabled`. Please review docs section [2.d.
