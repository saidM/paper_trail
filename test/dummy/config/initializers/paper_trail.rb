--- conflicted
+++ resolved
@@ -1,9 +1,5 @@
-<<<<<<< HEAD
 module PaperTrail
   class Version < ActiveRecord::Base
-    attr_accessible :created_at, :updated_at, :answer, :action, :question, :article_id, :ip, :user_agent, :title
+    attr_accessible :created_at, :updated_at, :answer, :action, :question, :article_id, :ip, :user_agent, :title if respond_to?(:attr_accessible)
   end
-=======
-class Version < ActiveRecord::Base
->>>>>>> c441a5de
 end